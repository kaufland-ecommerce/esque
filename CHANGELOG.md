--- conflicted
+++ resolved
@@ -1,5 +1,3 @@
-<<<<<<< HEAD
-=======
 ### Version 0.2.2
 * Consume option renamed from `numbers` to `number`.
 * Add `edit offsets` command.
@@ -20,7 +18,6 @@
 * Enhancement #129: use offsets_for_times to set consumer group offsets
  to specific point in time
 * Fix for issue #125: esque was often throwing MessageEmptyException's when operating on topics with empty partitions.
->>>>>>> 0e8b9f7e
 ### Version 0.2.0b0
 * Moved the CI workflow to GitHub Actions
 * Command `edit consumergroup` renamed to `set offsets`
