[tool.poetry]
name = "esque"
version = "0.1.4a"
description="esque - an operational kafka tool."
authors = ["real.digital <opensource@real-digital.de>"]
license = "MIT"
readme = "README.md"
include = [
<<<<<<< HEAD
  "esque/config/sample_config.yaml",
  "scripts/auto_completion.sh",
=======
  "esque/config/sample_config.cfg",
>>>>>>> 347ed91c
  "README.md",
  "LICENSE",
  "pyproject.toml",
  "esque/validation/schemas/*.yaml"
  ]

exclude = ["tests/**/*"]

repository = "https://github.com/real.digital/esque"

keywords = ["kafka", "cli", "commandline", "administration", "operation"]

classifiers = [
  "Development Status :: 3 - Alpha",
  "Intended Audience :: System Administrators and Developers",
  "Topic :: System Administration :: Operational Tools",
  "License :: OSI Approved :: MIT License",
  "Programming Language :: Python :: 3.6",
  "Programming Language :: Python :: 3.7"
  ]
# esque entrypoint
[tool.poetry.scripts]
esque = "esque.cli.commands:esque"

# Dependencies
[tool.poetry.dependencies]
python = "^3.6"

avro-python3 = "=1.8.2"
click = "^7.0"
confluent-kafka = {version = "^1.2", extras = ["avro"]}
fastavro = "^0.22.5"
pendulum = "^2.0"
pykafka = {git = "https://github.com/real-digital/pykafka.git", branch="feature/sasl-scram-support"}
pyyaml = "^5.1"
requests = "^2.22"
yamale = "^2.0"

# Dev Dependencies
[tool.poetry.dev-dependencies]
pytest = "^5.2"
pytest-mock = "^1.11"
pytest-cov = "^2.8"
flake8 = "^3.7"
black = {version = "*", allows-prereleases = true}
isort = "^4.3"

[tool.black]
line-length = 119
target_version = ['py36']
include = '\.pyi?$'

[tool.isort]
line_Length = 119
multi_line_output = 3
include_trailing_comma = true

[build-system]
requires = ["poetry>=1.0.0b3"]
build-backend = "poetry.masonry.api"<|MERGE_RESOLUTION|>--- conflicted
+++ resolved
@@ -6,12 +6,7 @@
 license = "MIT"
 readme = "README.md"
 include = [
-<<<<<<< HEAD
   "esque/config/sample_config.yaml",
-  "scripts/auto_completion.sh",
-=======
-  "esque/config/sample_config.cfg",
->>>>>>> 347ed91c
   "README.md",
   "LICENSE",
   "pyproject.toml",
