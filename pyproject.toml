[tool.poetry]
name = "esque"
<<<<<<< HEAD
version = "0.2.0b0"
=======
version = "0.2.2"
>>>>>>> 0e8b9f7e
description="esque - an operational kafka tool."
authors = ["real.digital <opensource@real-digital.de>"]
license = "MIT"
readme = "README.md"
include = [
  "esque/config/sample_config.yaml",
  "README.md",
  "LICENSE",
  "pyproject.toml",
  "esque/validation/schemas/*.yaml"
  ]

exclude = ["tests/**/*"]

repository = "https://github.com/real-digital/esque"

keywords = ["kafka", "cli", "commandline", "administration", "operation"]

classifiers = [
  "Development Status :: 4 - Beta",
<<<<<<< HEAD
  "Intended Audience :: System Administrators and Developers",
  "Topic :: System Administration :: Operational Tools",
=======
  "Intended Audience :: System Administrators",
  "Intended Audience :: Developers",
  "Topic :: System :: Systems Administration",
  "Topic :: Software Development",
>>>>>>> 0e8b9f7e
  "License :: OSI Approved :: MIT License",
  "Programming Language :: Python :: 3.6",
  "Programming Language :: Python :: 3.7",
  "Programming Language :: Python :: 3.8"
  ]
# esque entrypoint
[tool.poetry.scripts]
esque = "esque.cli.commands:esque"

# Dependencies
[tool.poetry.dependencies]
python = "^3.6"

avro-python3 = "=1.8.2"
click = "^7.0"
confluent-kafka = {version = "^1.2", extras = ["avro"]}
fastavro = "^0.22.5"
pendulum = "^2.0"
pykafka = "^2.8"
pyyaml = "^5.1"
requests = "^2.22"
yamale = "^2.0"
toml = "^0.10.0"

# Dev Dependencies
[tool.poetry.dev-dependencies]
pytest = "^5.2"
pytest-mock = "^1.11"
pytest-cov = "^2.8"
flake8 = "^3.7"
#TODO unpin once it's more stable
black = {version = "19.3b0", allow-prereleases = true}
isort = {version = "^4.3", extras = ["pyproject"]}
bandit = "^1.6.2"
coveralls = "^1.8.2"

[tool.black]
line-length = 119
target_version = ['py36']
include = '\.pyi?$'

[tool.isort]
line_Length = 119
multi_line_output = 3
include_trailing_comma = true
default_section = "THIRDPARTY"
known_first_party = ["esque", "tests"]

[build-system]
requires = ["poetry>=1.0.2"]
build-backend = "poetry.masonry.api"<|MERGE_RESOLUTION|>--- conflicted
+++ resolved
@@ -1,10 +1,6 @@
 [tool.poetry]
 name = "esque"
-<<<<<<< HEAD
-version = "0.2.0b0"
-=======
 version = "0.2.2"
->>>>>>> 0e8b9f7e
 description="esque - an operational kafka tool."
 authors = ["real.digital <opensource@real-digital.de>"]
 license = "MIT"
@@ -25,15 +21,10 @@
 
 classifiers = [
   "Development Status :: 4 - Beta",
-<<<<<<< HEAD
-  "Intended Audience :: System Administrators and Developers",
-  "Topic :: System Administration :: Operational Tools",
-=======
   "Intended Audience :: System Administrators",
   "Intended Audience :: Developers",
   "Topic :: System :: Systems Administration",
   "Topic :: Software Development",
->>>>>>> 0e8b9f7e
   "License :: OSI Approved :: MIT License",
   "Programming Language :: Python :: 3.6",
   "Programming Language :: Python :: 3.7",
