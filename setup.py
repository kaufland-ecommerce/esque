--- conflicted
+++ resolved
@@ -3,11 +3,7 @@
 import codecs
 import os
 import sys
-<<<<<<< HEAD
-import warnings
-=======
 from subprocess import call
->>>>>>> bd305de3
 
 from setuptools import find_packages, setup
 from setuptools.command.install import install
@@ -39,12 +35,6 @@
     "fastavro>=0.22.3",
     "avro-python3==1.8.2",
 ]
-if sys.version_info < (3, 6):
-    warnings.warn(
-        "Esque is neither tested nor developed for Python versions < 3.6. Use at your own risk.", RuntimeWarning
-    )
-if sys.version_info < (3, 7):
-    required.append("dataclasses")
 
 
 class InstallWithPostCommand(install):
@@ -71,11 +61,7 @@
     python_requires=">=3.6",
     setup_requires=[],
     install_requires=required,
-<<<<<<< HEAD
-    extras_require={"test": ["pytest", "pytest-mock"], "dev": ["black", "flake8", "beautifulsoup4", "requests"]},
-=======
-    extras_require={"test": ["pytest", "pytest-mock", "pytest-cov"], "dev": ["black", "flake8"]},
->>>>>>> bd305de3
+    extras_require={"test": ["pytest", "pytest-mock", "pytest-cov"], "dev": ["black", "flake8", "beautifulsoup4", "requests"]},
     include_package_data=True,
     license="MIT",
     classifiers=[
