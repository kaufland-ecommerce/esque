--- conflicted
+++ resolved
@@ -1,19 +1,12 @@
 import json
 import random
-<<<<<<< HEAD
 import tempfile
-=======
 import time
->>>>>>> b5439928
 from concurrent.futures import Future
 from contextlib import ExitStack
 from pathlib import Path
 from string import ascii_letters
-<<<<<<< HEAD
-from typing import Callable, Iterable, Tuple, Dict, Union
-=======
-from typing import Callable, Dict, Iterable, Tuple
->>>>>>> b5439928
+from typing import Callable, Dict, Iterable, Tuple, Union
 from unittest import mock
 
 import confluent_kafka
@@ -28,13 +21,8 @@
 
 from esque.cli.options import State
 from esque.cluster import Cluster
-<<<<<<< HEAD
-from esque.config import sample_config_path, Config
+from esque.config import Config
 from esque.config.migration import CURRENT_VERSION
-from esque.errors import raise_for_kafka_error
-=======
-from esque.config import Config, sample_config_path
->>>>>>> b5439928
 from esque.controller.consumergroup_controller import ConsumerGroupController
 from esque.errors import raise_for_kafka_error
 from esque.messages.message import KafkaMessage, MessageHeader
