--- conflicted
+++ resolved
@@ -389,13 +389,8 @@
 
 
 @pytest.fixture()
-<<<<<<< HEAD
 def consumer(topic_object: Topic, consumer_group: str, unittest_config: Config):
     _config = unittest_config.create_confluent_config()
-=======
-def consumer(topic_object: Topic, consumer_group: str):
-    _config = Config.get_instance().create_confluent_config()
->>>>>>> 11b5583a
     _config.update(
         {
             "group.id": consumer_group,
