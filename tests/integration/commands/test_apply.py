from typing import Any, Dict

import pytest
import yaml
from click import UsageError
from click.testing import CliRunner
from esque.resources.topic import Topic
from esque.controller.topic_controller import TopicController

from esque.cli.commands import apply
from esque.errors import ErrorCode


@pytest.mark.integration
def test_apply(interactive_cli_runner: CliRunner, topic_controller: TopicController, topic_id: str):
    topic_name = f"apply_{topic_id}"
    topic_1 = {
        "name": topic_name + "_1",
        "replication_factor": 1,
        "num_partitions": 50,
        "config": {"cleanup.policy": "compact"},
    }
    topic_2 = {
        "name": topic_name + "_2",
        "replication_factor": 1,
        "num_partitions": 5,
        "config": {"cleanup.policy": "delete", "delete.retention.ms": "50000"},
    }
    apply_conf = {"topics": [topic_1]}

    # 1: topic creation
    path = save_yaml(topic_id, apply_conf)
<<<<<<< HEAD
    result = cli_runner.invoke(apply, ["-f", path, "--verbose"], input="Y\n")
=======
    result = interactive_cli_runner.invoke(apply, ["-f", path], input="Y\n")
>>>>>>> b411f548
    assert (
        result.exit_code == 0 and "Successfully applied changes" in result.output
    ), f"Calling apply failed, error: {result.output}"

    # 2: change cleanup policy to delete
    topic_1["config"]["cleanup.policy"] = "delete"
    path = save_yaml(topic_id, apply_conf)

    result = interactive_cli_runner.invoke(apply, ["-f", path], input="Y\n")
    assert (
        result.exit_code == 0 and "Successfully applied changes" in result.output
    ), f"Calling apply failed, error: {result.output}"

    # 3: add another topic and change the first one again
    apply_conf["topics"].append(topic_2)
    topic_1["config"]["cleanup.policy"] = "compact"
    path = save_yaml(topic_id, apply_conf)
    result = interactive_cli_runner.invoke(apply, ["-f", path], input="Y\n")
    assert (
        result.exit_code == 0 and "Successfully applied changes" in result.output
    ), f"Calling apply failed, error: {result.output}"

    # 4: no changes
    result = interactive_cli_runner.invoke(apply, ["-f", path])
    assert (
        result.exit_code == 0 and "No changes detected, aborting" in result.output
    ), f"Calling apply failed, error: {result.output}"

    # 5: change partitions - this attempt should be cancelled
    topic_1["num_partitions"] = 3
    topic_1["config"]["cleanup.policy"] = "delete"
    path = save_yaml(topic_id, apply_conf)
<<<<<<< HEAD
    result = cli_runner.invoke(apply, ["-f", path, "--verbose"], input="Y\n")
=======
    result = interactive_cli_runner.invoke(apply, ["-f", path], input="Y\n")
>>>>>>> b411f548
    assert (
        result.exit_code == 0 and "to `replication_factor` and `num_partitions`" in result.output
    ), f"Calling apply failed, error: {result.output}"
    # reset config to the old settings again
    topic_1["num_partitions"] = 50
    topic_1["config"]["cleanup.policy"] = "compact"

    # final: check results in the cluster to make sure they match
    for topic_conf in apply_conf["topics"]:
        topic_from_conf = Topic.from_dict(topic_conf)
        assert not topic_controller.diff_with_cluster(
            topic_from_conf
        ).has_changes, f"Topic configs don't match, diff is {topic_controller.diff_with_cluster(topic_from_conf)}"


@pytest.mark.integration
def test_apply_duplicate_names(interactive_cli_runner: CliRunner, topic_id: str):
    topic_name = f"apply_{topic_id}"
    topic_1 = {
        "name": topic_name,
        "replication_factor": 1,
        "num_partitions": 50,
        "config": {"cleanup.policy": "compact"},
    }
    apply_conf = {"topics": [topic_1, topic_1]}

    # having the same topic name twice in apply should raise an exception
    path = save_yaml(topic_id, apply_conf)
<<<<<<< HEAD
    result = cli_runner.invoke(apply, ["-f", path, "--verbose"], input="Y\n")
    assert result.exit_code != 0 and isinstance(result.exception, ValueError), f"Calling apply should have failed"
=======
    result = interactive_cli_runner.invoke(apply, ["-f", path], input="Y\n")
    assert result.exit_code == UsageError.exit_code, f"Calling apply should have failed with USageError"
>>>>>>> b411f548


@pytest.mark.integration
def test_apply_invalid_replicas(interactive_cli_runner: CliRunner, topic_id: str):
    topic_name = f"apply_{topic_id}"
    topic_1 = {
        "name": topic_name,
        "replication_factor": 100,
        "num_partitions": 50,
        "config": {"cleanup.policy": "compact"},
    }
    apply_conf = {"topics": [topic_1]}

    # having the same topic name twice in apply should raise an ValueError
    path = save_yaml(topic_id, apply_conf)
<<<<<<< HEAD
    result = cli_runner.invoke(apply, ["-f", path, "--verbose"], input="Y\n")
    assert result.exit_code != 0 and isinstance(result.exception, KafkaException), f"Calling apply should have failed"
=======
    result = interactive_cli_runner.invoke(apply, ["-f", path], input="Y\n")
    assert (
        result.exit_code == ErrorCode.INVALID_REPLICATION_FACTOR.value
    ), f"Calling apply should have failed with INVALID_REPLICATION_FACTOR error"
>>>>>>> b411f548


def save_yaml(fname: str, data: Dict[str, Any]) -> str:
    # this path name is in the gitignore so the temp files are not committed
    path = f"tests/test_samples/{fname}_apply.yaml"
    with open(path, "w") as outfile:
        yaml.dump(data, outfile, default_flow_style=False)
    return path<|MERGE_RESOLUTION|>--- conflicted
+++ resolved
@@ -24,17 +24,13 @@
         "name": topic_name + "_2",
         "replication_factor": 1,
         "num_partitions": 5,
-        "config": {"cleanup.policy": "delete", "delete.retention.ms": "50000"},
+        "config": {"cleanup.policy": "delete", "delete.retention.ms": 50000},
     }
     apply_conf = {"topics": [topic_1]}
 
     # 1: topic creation
     path = save_yaml(topic_id, apply_conf)
-<<<<<<< HEAD
-    result = cli_runner.invoke(apply, ["-f", path, "--verbose"], input="Y\n")
-=======
     result = interactive_cli_runner.invoke(apply, ["-f", path], input="Y\n")
->>>>>>> b411f548
     assert (
         result.exit_code == 0 and "Successfully applied changes" in result.output
     ), f"Calling apply failed, error: {result.output}"
@@ -67,11 +63,7 @@
     topic_1["num_partitions"] = 3
     topic_1["config"]["cleanup.policy"] = "delete"
     path = save_yaml(topic_id, apply_conf)
-<<<<<<< HEAD
-    result = cli_runner.invoke(apply, ["-f", path, "--verbose"], input="Y\n")
-=======
     result = interactive_cli_runner.invoke(apply, ["-f", path], input="Y\n")
->>>>>>> b411f548
     assert (
         result.exit_code == 0 and "to `replication_factor` and `num_partitions`" in result.output
     ), f"Calling apply failed, error: {result.output}"
@@ -100,13 +92,8 @@
 
     # having the same topic name twice in apply should raise an exception
     path = save_yaml(topic_id, apply_conf)
-<<<<<<< HEAD
-    result = cli_runner.invoke(apply, ["-f", path, "--verbose"], input="Y\n")
-    assert result.exit_code != 0 and isinstance(result.exception, ValueError), f"Calling apply should have failed"
-=======
     result = interactive_cli_runner.invoke(apply, ["-f", path], input="Y\n")
     assert result.exit_code == UsageError.exit_code, f"Calling apply should have failed with USageError"
->>>>>>> b411f548
 
 
 @pytest.mark.integration
@@ -122,15 +109,10 @@
 
     # having the same topic name twice in apply should raise an ValueError
     path = save_yaml(topic_id, apply_conf)
-<<<<<<< HEAD
-    result = cli_runner.invoke(apply, ["-f", path, "--verbose"], input="Y\n")
-    assert result.exit_code != 0 and isinstance(result.exception, KafkaException), f"Calling apply should have failed"
-=======
     result = interactive_cli_runner.invoke(apply, ["-f", path], input="Y\n")
     assert (
         result.exit_code == ErrorCode.INVALID_REPLICATION_FACTOR.value
     ), f"Calling apply should have failed with INVALID_REPLICATION_FACTOR error"
->>>>>>> b411f548
 
 
 def save_yaml(fname: str, data: Dict[str, Any]) -> str:
