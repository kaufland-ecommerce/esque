--- conflicted
+++ resolved
@@ -33,12 +33,6 @@
 
 
 @pytest.mark.integration
-<<<<<<< HEAD
-def test_delete_topic_without_topic_name_fails(interactive_cli_runner: CliRunner):
-    result = interactive_cli_runner.invoke(delete_topic)
-    assert result.exit_code == 1
-    assert "ERROR: Missing argument TOPIC_NAME" in result.output
-=======
 def test_delete_topic_without_topic_name_fails(
     interactive_cli_runner: CliRunner, confluent_admin_client: confluent_kafka.admin.AdminClient
 ):
@@ -47,7 +41,6 @@
     n_topics_after = len(confluent_admin_client.list_topics(timeout=5).topics)
     assert result.exit_code != 0
     assert n_topics_before == n_topics_after
->>>>>>> f7aa0726
 
 
 @pytest.mark.integration
@@ -58,8 +51,6 @@
     assert topic in topics
 
     result = interactive_cli_runner.invoke(delete_topic, [topic], input="y\n")
-<<<<<<< HEAD
-=======
     assert result.exit_code == 0
 
     # Invalidate cache
@@ -76,7 +67,6 @@
     assert topic in topics
 
     result = non_interactive_cli_runner.invoke(delete_topic, "--no-verify", input=topic)
->>>>>>> f7aa0726
     assert result.exit_code == 0
 
     # Invalidate cache
@@ -86,25 +76,6 @@
 
 
 @pytest.mark.integration
-<<<<<<< HEAD
-def test_topic_deletion_as_stdin_works(
-    non_interactive_cli_runner: CliRunner, confluent_admin_client: confluent_kafka.admin.AdminClient, topic: str
-):
-    topics = confluent_admin_client.list_topics(timeout=5).topics.keys()
-    assert topic in topics
-
-    result = non_interactive_cli_runner.invoke(delete_topic, "--no-verify", input=topic)
-    assert result.exit_code == 0
-
-    # Invalidate cache
-    confluent_admin_client.poll(timeout=1)
-    topics = confluent_admin_client.list_topics(timeout=5).topics.keys()
-    assert topic not in topics
-
-
-@pytest.mark.integration
-=======
->>>>>>> f7aa0726
 def test_topic_deletion_stops_in_non_interactive_mode_without_no_verify(
     non_interactive_cli_runner: CliRunner, confluent_admin_client: confluent_kafka.admin.AdminClient, topic: str
 ):
@@ -112,16 +83,8 @@
     assert topic in topics
 
     result = non_interactive_cli_runner.invoke(delete_topic, input=topic)
-<<<<<<< HEAD
-    assert (
-        "You are running this command in a non-interactive mode. To do this you must use the --no-verify option."
-        in result.output
-    )
-    assert result.exit_code == 1
-=======
     assert result.exit_code != 0
     assert isinstance(result.exception, NoConfirmationPossibleException)
->>>>>>> f7aa0726
 
     # Invalidate cache
     confluent_admin_client.poll(timeout=1)
