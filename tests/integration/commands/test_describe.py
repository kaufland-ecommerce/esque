from typing import Union, Callable

import pytest
from click import MissingParameter
from click.testing import CliRunner

from esque.cli.commands import describe_topic, describe_broker
from tests.conftest import parameterized_output_formats

VARIOUS_IMPORTANT_BROKER_OPTIONS = [
    "advertised.host.name",
    "advertised.listeners",
    "advertised.port",
    "broker.id",
    "delete.topic.enable",
    "offsets.retention.minutes",
    "sasl.enabled.mechanisms",
    "ssl.protocol",
    "zookeeper.connect",
]


@pytest.mark.integration
def test_describe_topic_no_flag(non_interactive_cli_runner: CliRunner, topic: str):
    result = non_interactive_cli_runner.invoke(describe_topic, topic)
    assert result.exit_code == 0
    output = result.output
    check_described_topic(output)


@pytest.mark.integration
@parameterized_output_formats
def test_describe_topic_formatted_output(
    non_interactive_cli_runner: CliRunner, topic: str, output_format: str, loader: Callable
):
    result = non_interactive_cli_runner.invoke(describe_topic, [topic, "-o", output_format])
    assert result.exit_code == 0
    output_dict = loader(result.output)
    check_described_topic(output_dict)


@pytest.mark.integration
@parameterized_output_formats
def test_describe_topic_from_stdin(
    non_interactive_cli_runner: CliRunner, topic: str, output_format: str, loader: Callable
):
    result = non_interactive_cli_runner.invoke(describe_topic, ["-o", output_format], topic)
    assert result.exit_code == 0
    output_dict = loader(result.output)
    check_described_topic(output_dict)


@pytest.mark.integration
def test_describe_topic_without_topic_name_fails(non_interactive_cli_runner: CliRunner):
    result = non_interactive_cli_runner.invoke(describe_topic)
    assert result.exit_code == MissingParameter.exit_code


@pytest.mark.integration
def test_describe_broker_no_flag(non_interactive_cli_runner: CliRunner, broker_id: str):
    result = non_interactive_cli_runner.invoke(describe_broker, broker_id)
    assert result.exit_code == 0
    output = result.output
    check_described_broker(output)


@pytest.mark.integration
@parameterized_output_formats
def test_describe_broker_formatted_output(
    non_interactive_cli_runner: CliRunner, broker_id: str, output_format: str, loader: Callable
):
    result = non_interactive_cli_runner.invoke(describe_broker, [broker_id, "-o", output_format])
    assert result.exit_code == 0
    output_dict = loader(result.output)
    check_described_broker(output_dict)


@pytest.mark.integration
def test_describe_broker_without_broker_id_fails(non_interactive_cli_runner: CliRunner):
    result = non_interactive_cli_runner.invoke(describe_broker)
    assert result.exit_code == MissingParameter.exit_code


@pytest.mark.integration
@parameterized_output_formats
def test_describe_broker_from_stdin(
    non_interactive_cli_runner: CliRunner, broker_id: str, output_format: str, loader: Callable
):
    result = non_interactive_cli_runner.invoke(describe_broker, ["-o", output_format], broker_id)
    assert result.exit_code == 0
    output_dict = loader(result.output)
    check_described_broker(output_dict)


def check_described_topic(described_topic: Union[str, dict]):
    topic_description_keys = ["topic", "partitions", "config"]
    if type(described_topic) == str:
        for option in topic_description_keys:
            assert option in described_topic
    else:
        assert list(described_topic.keys()) == topic_description_keys


<<<<<<< HEAD
    assert result.exit_code == 0


@pytest.mark.integration
def test_describe_topic_consumergroup_in_output(
    cli_runner: CliRunner, filled_topic: str, partly_read_consumer_group: str
):
    result = cli_runner.invoke(describe_topic, [filled_topic, "-C"])

    assert result.exit_code == 0
    # TODO: Would like to be able to read this as yaml. We should implement json and yaml outputs
    # output = yaml.safe_load(result.output)
    assert result.output.contains(partly_read_consumer_group)
=======
def check_described_broker(described_broker: Union[str, dict]):
    if type(described_broker) == str:
        for option in VARIOUS_IMPORTANT_BROKER_OPTIONS:
            assert option in described_broker
    else:
        keys = described_broker.keys()
        for option in VARIOUS_IMPORTANT_BROKER_OPTIONS:
            assert option in keys
>>>>>>> 0805cf1f
<|MERGE_RESOLUTION|>--- conflicted
+++ resolved
@@ -101,8 +101,14 @@
         assert list(described_topic.keys()) == topic_description_keys
 
 
-<<<<<<< HEAD
-    assert result.exit_code == 0
+def check_described_broker(described_broker: Union[str, dict]):
+    if type(described_broker) == str:
+        for option in VARIOUS_IMPORTANT_BROKER_OPTIONS:
+            assert option in described_broker
+    else:
+        keys = described_broker.keys()
+        for option in VARIOUS_IMPORTANT_BROKER_OPTIONS:
+            assert option in keys
 
 
 @pytest.mark.integration
@@ -114,14 +120,4 @@
     assert result.exit_code == 0
     # TODO: Would like to be able to read this as yaml. We should implement json and yaml outputs
     # output = yaml.safe_load(result.output)
-    assert result.output.contains(partly_read_consumer_group)
-=======
-def check_described_broker(described_broker: Union[str, dict]):
-    if type(described_broker) == str:
-        for option in VARIOUS_IMPORTANT_BROKER_OPTIONS:
-            assert option in described_broker
-    else:
-        keys = described_broker.keys()
-        for option in VARIOUS_IMPORTANT_BROKER_OPTIONS:
-            assert option in keys
->>>>>>> 0805cf1f
+    assert result.output.contains(partly_read_consumer_group)