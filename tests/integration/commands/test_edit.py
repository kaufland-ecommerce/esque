from unittest import mock

import click
import yaml
<<<<<<< HEAD
from click import MissingParameter
=======
from _pytest.monkeypatch import MonkeyPatch
>>>>>>> f7aa0726
from click.testing import CliRunner

import confluent_kafka
import pytest
from _pytest.monkeypatch import MonkeyPatch
from esque.cli.commands import edit_topic
from esque.controller.topic_controller import TopicController
from esque.errors import EditCanceled, TopicConfigNotValidException


@pytest.mark.integration
def test_edit_topic_works(
    interactive_cli_runner: CliRunner,
    monkeypatch: MonkeyPatch,
    topic_controller: TopicController,
    confluent_admin_client: confluent_kafka.admin.AdminClient,
    topic: str,
):

    topics = confluent_admin_client.list_topics(timeout=5).topics.keys()
    assert topic in topics

    config_dict = {
        "config": {
            "cleanup.policy": "delete",
            "compression.type": "producer",
            "delete.retention.ms": "123456789",
            "file.delete.delay.ms": "60000",
            "flush.messages": "123456789",
            "flush.ms": "9223372036854775807",
            "follower.replication.throttled.replicas": "",
            "index.interval.bytes": "4096",
            "leader.replication.throttled.replicas": "",
            "max.message.bytes": "1000012",
            "message.downconversion.enable": "true",
            "message.format.version": "2.2-IV1",
            "message.timestamp.difference.max.ms": "123456789",
            "message.timestamp.type": "CreateTime",
            "min.cleanable.dirty.ratio": "0.5",
            "min.compaction.lag.ms": "0",
            "min.insync.replicas": "1",
            "preallocate": "false",
            "retention.bytes": "-1",
            "retention.ms": "123456789",
            "segment.bytes": "123456789",
            "segment.index.bytes": "123456789",
            "segment.jitter.ms": "0",
            "segment.ms": "123456789",
            "unclean.leader.election.enable": "true",
        }
    }

    def mock_edit_function(text=None, editor=None, env=None, require_save=None, extension=None, filename=None):
        return yaml.dump(config_dict, default_flow_style=False)

    monkeypatch.setattr(click, "edit", mock_edit_function)
    result = interactive_cli_runner.invoke(edit_topic, topic, input="y\n", catch_exceptions=False)
    assert result.exit_code == 0

    topic_config_dict = topic_controller.get_cluster_topic(topic).as_dict(only_editable=True)
    assert topic_config_dict == config_dict


@pytest.mark.integration
def test_edit_topic_without_topic_name_fails(non_interactive_cli_runner: CliRunner):
    result = non_interactive_cli_runner.invoke(edit_topic)
    assert result.exit_code != 1


@pytest.mark.integration
def test_edit_topic_calls_validator(mocker: mock, topic, interactive_cli_runner, topic_controller):
    # Make sure config validation doesn't mess with calls to validate
    mocker.patch("esque.config.validate_esque_config")

    validator_mock = mocker.patch(f"esque.validation.validate", side_effect=EditCanceled())
    config_dict = {
        "config": {
            "cleanup.policy": "delete",
            "compression.type": "producer",
            "delete.retention.ms": "123456789",
            "segment.jitter.ms": "0",
            "segment.ms": "123456789",
            "unclean.leader.election.enable": "true",
        }
    }

    mocker.patch.object(click, "edit", return_value=yaml.dump(config_dict, default_flow_style=False))
    interactive_cli_runner.invoke(edit_topic, topic, input="y\n", catch_exceptions=False)

    validated_config_dict, schema_path, exc_type = validator_mock.call_args[0]
    assert schema_path.name == "editable_topic.yaml"
    assert validated_config_dict == config_dict
    assert exc_type == TopicConfigNotValidException<|MERGE_RESOLUTION|>--- conflicted
+++ resolved
@@ -1,17 +1,12 @@
 from unittest import mock
 
 import click
+import confluent_kafka
+import pytest
 import yaml
-<<<<<<< HEAD
-from click import MissingParameter
-=======
 from _pytest.monkeypatch import MonkeyPatch
->>>>>>> f7aa0726
 from click.testing import CliRunner
 
-import confluent_kafka
-import pytest
-from _pytest.monkeypatch import MonkeyPatch
 from esque.cli.commands import edit_topic
 from esque.controller.topic_controller import TopicController
 from esque.errors import EditCanceled, TopicConfigNotValidException
@@ -73,7 +68,7 @@
 @pytest.mark.integration
 def test_edit_topic_without_topic_name_fails(non_interactive_cli_runner: CliRunner):
     result = non_interactive_cli_runner.invoke(edit_topic)
-    assert result.exit_code != 1
+    assert result.exit_code != 0
 
 
 @pytest.mark.integration
