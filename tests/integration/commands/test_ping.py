import pytest
from click.testing import CliRunner

from esque import config
from esque.cli.commands import ping
from esque.controller.topic_controller import TopicController


@pytest.mark.integration
def test_smoke_test_ping(non_interactive_cli_runner: CliRunner):
<<<<<<< HEAD
    result = non_interactive_cli_runner.invoke(ping, ["--verbose"])
    assert "No config provided in" not in result.output
=======
    result = non_interactive_cli_runner.invoke(ping)
>>>>>>> f7aa0726
    assert result.exit_code == 0


@pytest.mark.integration
def test_correct_amount_of_messages(mocker, non_interactive_cli_runner: CliRunner, topic_controller: TopicController):
    topic_controller_delete_topic = mocker.patch.object(TopicController, "delete_topic", mocker.Mock())

<<<<<<< HEAD
    result = non_interactive_cli_runner.invoke(ping, ["--verbose"])

=======
    result = non_interactive_cli_runner.invoke(ping)
>>>>>>> f7aa0726
    assert result.exit_code == 0
    assert topic_controller_delete_topic.call_count == 1

    ping_topic = topic_controller.get_cluster_topic(config.PING_TOPIC)
    assert ping_topic.offsets[0].high == 10<|MERGE_RESOLUTION|>--- conflicted
+++ resolved
@@ -8,12 +8,7 @@
 
 @pytest.mark.integration
 def test_smoke_test_ping(non_interactive_cli_runner: CliRunner):
-<<<<<<< HEAD
-    result = non_interactive_cli_runner.invoke(ping, ["--verbose"])
-    assert "No config provided in" not in result.output
-=======
     result = non_interactive_cli_runner.invoke(ping)
->>>>>>> f7aa0726
     assert result.exit_code == 0
 
 
@@ -21,12 +16,7 @@
 def test_correct_amount_of_messages(mocker, non_interactive_cli_runner: CliRunner, topic_controller: TopicController):
     topic_controller_delete_topic = mocker.patch.object(TopicController, "delete_topic", mocker.Mock())
 
-<<<<<<< HEAD
-    result = non_interactive_cli_runner.invoke(ping, ["--verbose"])
-
-=======
     result = non_interactive_cli_runner.invoke(ping)
->>>>>>> f7aa0726
     assert result.exit_code == 0
     assert topic_controller_delete_topic.call_count == 1
 
