import json

import confluent_kafka
import pytest

<<<<<<< HEAD
=======
from esque.cli.commands import apply, create_topic
from esque.cli.options import State
>>>>>>> 7b10ecb0
from esque.errors import KafkaException
from esque.topic import Topic, TopicDiff
from esque.topic_controller import TopicController


@pytest.fixture()
def state(test_config):
    yield State()


@pytest.fixture()
def topic_controller(cluster):
    yield cluster.topic_controller


@pytest.mark.integration
def test_topic_creation_works(
    topic_controller: TopicController, confluent_admin_client: confluent_kafka.admin.AdminClient, topic_id: str
):
    topics = confluent_admin_client.list_topics(timeout=5).topics.keys()
    assert topic_id not in topics
    topic_controller.create_topics([Topic(topic_id, replication_factor=1)])

    # invalidate cache
    confluent_admin_client.poll(timeout=1)
    topics = confluent_admin_client.list_topics(timeout=5).topics.keys()
    assert topic_id in topics


@pytest.mark.integration
def test_topic_creation_raises_for_wrong_config(
    topic_controller: TopicController, confluent_admin_client: confluent_kafka.admin.AdminClient, topic_id: str
):
    topics = confluent_admin_client.list_topics(timeout=5).topics.keys()
    assert topic_id not in topics
    # We only have 1 broker for tests, so a higher replication should fail
    with pytest.raises(KafkaException):
        topic_controller.create_topics([Topic(topic_id, replication_factor=2)])


@pytest.mark.integration
def test_alter_topic_config_works(topic_controller: TopicController, topic_id: str):
    initial_topic = Topic(topic_id, config={"cleanup.policy": "delete"})

    topic_controller.create_topics([initial_topic])
    topic_controller.update_from_cluster(initial_topic)
    config = initial_topic.config
    assert config.get("cleanup.policy") == "delete"
    change_topic = Topic(topic_id, config={"cleanup.policy": "compact"})
    topic_controller.alter_configs([change_topic])
    topic_controller.update_from_cluster(change_topic)
    after_changes_applied_topic = topic_controller.get_cluster_topic(topic_id)

    final_config = after_changes_applied_topic.config
    assert final_config.get("cleanup.policy") == "compact"


@pytest.mark.integration
def test_topic_listing_works(topic_controller: TopicController, topic: str):
    topics = topic_controller.list_topics()
    assert topic in [t.name for t in topics]


@pytest.mark.integration
def test_topic_object_works(topic_controller: TopicController, topic: str):
    topic = topic_controller.get_cluster_topic(topic)
    assert isinstance(topic, Topic)
    assert len(topic.offsets) != 0


@pytest.mark.integration
def test_topic_diff(topic_controller: TopicController, topic_id: str):
    # the value we get from cluster configs is as string
    # testing against this is important to ensure consistency
    default_delete_retention = "86400000"
    topic_conf = {
        "name": topic_id,
        "replication_factor": 1,
        "num_partitions": 50,
        "config": {"cleanup.policy": "compact"},
    }
    get_diff = topic_controller.diff_with_cluster

    conf = json.loads(json.dumps(topic_conf))
    topic = Topic.from_dict(conf)
    topic_controller.create_topics([topic])
    assert not get_diff(topic).has_changes, "Shouldn't have diff on just created topic"

    conf = json.loads(json.dumps(topic_conf))
    conf["config"]["cleanup.policy"] = "delete"
    topic = Topic.from_dict(conf)
    diff = TopicDiff().set_diff("cleanup.policy", "compact", "delete")
    assert get_diff(topic) == diff, "Should have a diff on cleanup.policy"

    conf = json.loads(json.dumps(topic_conf))
    conf["config"]["delete.retention.ms"] = 1500
    topic = Topic.from_dict(conf)
    diff = TopicDiff().set_diff("delete.retention.ms", default_delete_retention, 1500)
    assert get_diff(topic) == diff, "Should have a diff on delete.retention.ms"

    # the same as before, but this time with string values
    conf = json.loads(json.dumps(topic_conf))
    conf["config"]["delete.retention.ms"] = "1500"
    topic = Topic.from_dict(conf)
    diff = TopicDiff().set_diff("delete.retention.ms", default_delete_retention, "1500")
    assert get_diff(topic) == diff, "Should have a diff on delete.retention.ms"

    conf = json.loads(json.dumps(topic_conf))
    conf["num_partitions"] = 3
    topic = Topic.from_dict(conf)
    diff = TopicDiff().set_diff("num_partitions", 50, 3)
    assert get_diff(topic) == diff, "Should have a diff on num_partitions"

    conf = json.loads(json.dumps(topic_conf))
    conf["replication_factor"] = 3
    topic = Topic.from_dict(conf)
    diff = TopicDiff().set_diff("replication_factor", 1, 3)
<<<<<<< HEAD
    assert get_diff(topic) == diff, "Should have a diff on replication_factor"
=======
    assert get_diff(topic) == diff, "Should have a diff on replication_factor"


@pytest.mark.integration
def test_apply(topic_controller: TopicController, topic_id: str):
    runner = CliRunner()
    topic_name = f"apply_{topic_id}"
    topic_1 = {
        "name": topic_name + "_1",
        "replication_factor": 1,
        "num_partitions": 50,
        "config": {"cleanup.policy": "compact"},
    }
    topic_2 = {
        "name": topic_name + "_2",
        "replication_factor": 1,
        "num_partitions": 5,
        "config": {"cleanup.policy": "delete", "delete.retention.ms": 50000},
    }
    apply_conf = {"topics": [topic_1]}

    # 1: topic creation
    path = save_yaml(topic_id, apply_conf)
    result = runner.invoke(apply, ["-f", path], input="Y\n")
    assert (
        result.exit_code == 0 and "Successfully applied changes" in result.output
    ), f"Calling apply failed, error: {result.output}"

    # 2: change cleanup policy to delete
    topic_1["config"]["cleanup.policy"] = "delete"
    path = save_yaml(topic_id, apply_conf)
    result = runner.invoke(apply, ["-f", path], input="Y\n")
    assert (
        result.exit_code == 0 and "Successfully applied changes" in result.output
    ), f"Calling apply failed, error: {result.output}"

    # 3: add another topic and change the first one again
    apply_conf["topics"].append(topic_2)
    topic_1["config"]["cleanup.policy"] = "compact"
    path = save_yaml(topic_id, apply_conf)
    result = runner.invoke(apply, ["-f", path], input="Y\n")
    assert (
        result.exit_code == 0 and "Successfully applied changes" in result.output
    ), f"Calling apply failed, error: {result.output}"

    # 4: no changes
    result = runner.invoke(apply, ["-f", path])
    assert (
        result.exit_code == 0 and "No changes detected, aborting" in result.output
    ), f"Calling apply failed, error: {result.output}"

    # 5: change partitions - this attempt should be cancelled
    topic_1["num_partitions"] = 3
    topic_1["config"]["cleanup.policy"] = "delete"
    path = save_yaml(topic_id, apply_conf)
    result = runner.invoke(apply, ["-f", path], input="Y\n")
    assert (
        result.exit_code == 0 and "to `replication_factor` and `num_partitions`" in result.output
    ), f"Calling apply failed, error: {result.output}"
    # reset config to the old settings again
    topic_1["num_partitions"] = 50
    topic_1["config"]["cleanup.policy"] = "compact"

    # final: check results in the cluster to make sure they match
    for topic_conf in apply_conf["topics"]:
        topic_from_conf = Topic.from_dict(topic_conf)
        assert not topic_controller.diff_with_cluster(
            topic_from_conf
        ).has_changes, f"Topic configs don't match, diff is {topic_controller.diff_with_cluster(topic_from_conf)}"


@pytest.mark.integration
def test_apply_duplicate_names(topic_controller: TopicController, topic_id: str):
    runner = CliRunner()
    topic_name = f"apply_{topic_id}"
    topic_1 = {
        "name": topic_name,
        "replication_factor": 1,
        "num_partitions": 50,
        "config": {"cleanup.policy": "compact"},
    }
    apply_conf = {"topics": [topic_1, topic_1]}

    # having the same topic name twice in apply should raise an ValueError
    path = save_yaml(topic_id, apply_conf)
    result = runner.invoke(apply, ["-f", path], input="Y\n")
    assert result.exit_code != 0 and isinstance(result.exception, ValueError), f"Calling apply should have failed"


@pytest.mark.integration
def test_apply_invalid_replicas(topic_controller: TopicController, topic_id: str):
    runner = CliRunner()
    topic_name = f"apply_{topic_id}"
    topic_1 = {
        "name": topic_name,
        "replication_factor": 100,
        "num_partitions": 50,
        "config": {"cleanup.policy": "compact"},
    }
    apply_conf = {"topics": [topic_1]}

    # having the same topic name twice in apply should raise an ValueError
    path = save_yaml(topic_id, apply_conf)
    result = runner.invoke(apply, ["-f", path], input="Y\n")
    assert result.exit_code != 0 and isinstance(result.exception, KafkaException), f"Calling apply should have failed"


@pytest.mark.integration
def test_topic_creation_with_template_works(
    state: State, confluent_admin_client: confluent_kafka.admin.AdminClient, topic_id: str
):
    topic_1 = topic_id + "_1"
    topic_2 = topic_id + "_2"
    topics = confluent_admin_client.list_topics(timeout=5).topics.keys()
    assert topic_1 not in topics
    replication_factor = 1
    num_partitions = 1
    config = {
        "cleanup.policy": "delete",
        "delete.retention.ms": "123456",
        "file.delete.delay.ms": "789101112",
        "flush.messages": "12345678910111213",
        "flush.ms": "123456789",
    }
    state.cluster.topic_controller.create_topics(
        [Topic(topic_1, replication_factor=replication_factor, num_partitions=num_partitions, config=config)]
    )
    runner = CliRunner()
    runner.invoke(create_topic, ["--no-verify", "-l", topic_1, topic_2])
    config_from_template = state.cluster.topic_controller.get_cluster_topic(topic_2)
    assert config_from_template.replication_factor == replication_factor
    assert config_from_template.num_partitions == num_partitions
    for config_key, value in config.items():
        assert config_from_template.config[config_key] == value


def save_yaml(fname: str, data: Dict[str, Any]) -> str:
    # this path name is in the gitignore so the temp files are not committed
    path = f"tests/test_samples/{fname}_apply.yaml"
    with open(path, "w") as outfile:
        yaml.dump(data, outfile, default_flow_style=False)
    return path
>>>>>>> 7b10ecb0
<|MERGE_RESOLUTION|>--- conflicted
+++ resolved
@@ -3,11 +3,6 @@
 import confluent_kafka
 import pytest
 
-<<<<<<< HEAD
-=======
-from esque.cli.commands import apply, create_topic
-from esque.cli.options import State
->>>>>>> 7b10ecb0
 from esque.errors import KafkaException
 from esque.topic import Topic, TopicDiff
 from esque.topic_controller import TopicController
@@ -125,149 +120,4 @@
     conf["replication_factor"] = 3
     topic = Topic.from_dict(conf)
     diff = TopicDiff().set_diff("replication_factor", 1, 3)
-<<<<<<< HEAD
-    assert get_diff(topic) == diff, "Should have a diff on replication_factor"
-=======
-    assert get_diff(topic) == diff, "Should have a diff on replication_factor"
-
-
-@pytest.mark.integration
-def test_apply(topic_controller: TopicController, topic_id: str):
-    runner = CliRunner()
-    topic_name = f"apply_{topic_id}"
-    topic_1 = {
-        "name": topic_name + "_1",
-        "replication_factor": 1,
-        "num_partitions": 50,
-        "config": {"cleanup.policy": "compact"},
-    }
-    topic_2 = {
-        "name": topic_name + "_2",
-        "replication_factor": 1,
-        "num_partitions": 5,
-        "config": {"cleanup.policy": "delete", "delete.retention.ms": 50000},
-    }
-    apply_conf = {"topics": [topic_1]}
-
-    # 1: topic creation
-    path = save_yaml(topic_id, apply_conf)
-    result = runner.invoke(apply, ["-f", path], input="Y\n")
-    assert (
-        result.exit_code == 0 and "Successfully applied changes" in result.output
-    ), f"Calling apply failed, error: {result.output}"
-
-    # 2: change cleanup policy to delete
-    topic_1["config"]["cleanup.policy"] = "delete"
-    path = save_yaml(topic_id, apply_conf)
-    result = runner.invoke(apply, ["-f", path], input="Y\n")
-    assert (
-        result.exit_code == 0 and "Successfully applied changes" in result.output
-    ), f"Calling apply failed, error: {result.output}"
-
-    # 3: add another topic and change the first one again
-    apply_conf["topics"].append(topic_2)
-    topic_1["config"]["cleanup.policy"] = "compact"
-    path = save_yaml(topic_id, apply_conf)
-    result = runner.invoke(apply, ["-f", path], input="Y\n")
-    assert (
-        result.exit_code == 0 and "Successfully applied changes" in result.output
-    ), f"Calling apply failed, error: {result.output}"
-
-    # 4: no changes
-    result = runner.invoke(apply, ["-f", path])
-    assert (
-        result.exit_code == 0 and "No changes detected, aborting" in result.output
-    ), f"Calling apply failed, error: {result.output}"
-
-    # 5: change partitions - this attempt should be cancelled
-    topic_1["num_partitions"] = 3
-    topic_1["config"]["cleanup.policy"] = "delete"
-    path = save_yaml(topic_id, apply_conf)
-    result = runner.invoke(apply, ["-f", path], input="Y\n")
-    assert (
-        result.exit_code == 0 and "to `replication_factor` and `num_partitions`" in result.output
-    ), f"Calling apply failed, error: {result.output}"
-    # reset config to the old settings again
-    topic_1["num_partitions"] = 50
-    topic_1["config"]["cleanup.policy"] = "compact"
-
-    # final: check results in the cluster to make sure they match
-    for topic_conf in apply_conf["topics"]:
-        topic_from_conf = Topic.from_dict(topic_conf)
-        assert not topic_controller.diff_with_cluster(
-            topic_from_conf
-        ).has_changes, f"Topic configs don't match, diff is {topic_controller.diff_with_cluster(topic_from_conf)}"
-
-
-@pytest.mark.integration
-def test_apply_duplicate_names(topic_controller: TopicController, topic_id: str):
-    runner = CliRunner()
-    topic_name = f"apply_{topic_id}"
-    topic_1 = {
-        "name": topic_name,
-        "replication_factor": 1,
-        "num_partitions": 50,
-        "config": {"cleanup.policy": "compact"},
-    }
-    apply_conf = {"topics": [topic_1, topic_1]}
-
-    # having the same topic name twice in apply should raise an ValueError
-    path = save_yaml(topic_id, apply_conf)
-    result = runner.invoke(apply, ["-f", path], input="Y\n")
-    assert result.exit_code != 0 and isinstance(result.exception, ValueError), f"Calling apply should have failed"
-
-
-@pytest.mark.integration
-def test_apply_invalid_replicas(topic_controller: TopicController, topic_id: str):
-    runner = CliRunner()
-    topic_name = f"apply_{topic_id}"
-    topic_1 = {
-        "name": topic_name,
-        "replication_factor": 100,
-        "num_partitions": 50,
-        "config": {"cleanup.policy": "compact"},
-    }
-    apply_conf = {"topics": [topic_1]}
-
-    # having the same topic name twice in apply should raise an ValueError
-    path = save_yaml(topic_id, apply_conf)
-    result = runner.invoke(apply, ["-f", path], input="Y\n")
-    assert result.exit_code != 0 and isinstance(result.exception, KafkaException), f"Calling apply should have failed"
-
-
-@pytest.mark.integration
-def test_topic_creation_with_template_works(
-    state: State, confluent_admin_client: confluent_kafka.admin.AdminClient, topic_id: str
-):
-    topic_1 = topic_id + "_1"
-    topic_2 = topic_id + "_2"
-    topics = confluent_admin_client.list_topics(timeout=5).topics.keys()
-    assert topic_1 not in topics
-    replication_factor = 1
-    num_partitions = 1
-    config = {
-        "cleanup.policy": "delete",
-        "delete.retention.ms": "123456",
-        "file.delete.delay.ms": "789101112",
-        "flush.messages": "12345678910111213",
-        "flush.ms": "123456789",
-    }
-    state.cluster.topic_controller.create_topics(
-        [Topic(topic_1, replication_factor=replication_factor, num_partitions=num_partitions, config=config)]
-    )
-    runner = CliRunner()
-    runner.invoke(create_topic, ["--no-verify", "-l", topic_1, topic_2])
-    config_from_template = state.cluster.topic_controller.get_cluster_topic(topic_2)
-    assert config_from_template.replication_factor == replication_factor
-    assert config_from_template.num_partitions == num_partitions
-    for config_key, value in config.items():
-        assert config_from_template.config[config_key] == value
-
-
-def save_yaml(fname: str, data: Dict[str, Any]) -> str:
-    # this path name is in the gitignore so the temp files are not committed
-    path = f"tests/test_samples/{fname}_apply.yaml"
-    with open(path, "w") as outfile:
-        yaml.dump(data, outfile, default_flow_style=False)
-    return path
->>>>>>> 7b10ecb0
+    assert get_diff(topic) == diff, "Should have a diff on replication_factor"