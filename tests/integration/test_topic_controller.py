import confluent_kafka
import pytest

from esque.topic import Topic
from esque.topic_controller import TopicController
from esque.errors import KafkaException


@pytest.fixture()
def topic_controller(cluster):
    yield TopicController(cluster)


@pytest.mark.integration
def test_topic_creation_works(
    topic_controller: TopicController, confluent_admin_client: confluent_kafka.admin.AdminClient, topic_id: str
):
    topics = confluent_admin_client.list_topics(timeout=5).topics.keys()
    assert topic_id not in topics
<<<<<<< HEAD
    topic_controller.create_topics([Topic(topic_id, replication_factor=1)])
=======
    topic_controller.create_topics([topic_controller.get_topic(topic_id, replication_factor=1)])
>>>>>>> bc2b44a1
    # invalidate cache
    confluent_admin_client.poll(timeout=1)
    topics = confluent_admin_client.list_topics(timeout=5).topics.keys()
    assert topic_id in topics


@pytest.mark.integration
<<<<<<< HEAD
def test_topic_creation_raises_for_wrong_config(
    topic_controller: TopicController,
    confluent_admin_client: confluent_kafka.admin.AdminClient,
    topic_id: str,
):
    topics = confluent_admin_client.list_topics(timeout=5).topics.keys()
    assert topic_id not in topics
    # We only have 1 broker for tests, so a higher replication should fail
    with pytest.raises(KafkaException):
        topic_controller.create_topics([Topic(topic_id, replication_factor=2)])


@pytest.mark.integration
def test_alter_topic_config_works(topic_controller: TopicController, topic_id: str):
    initial_topic = Topic(topic_id, config={"cleanup.policy": "delete"})
=======
def test_alter_topic_config_works(topic_controller: TopicController, topic: str):
    initial_topic = topic_controller.get_topic(topic, config={"cleanup.policy": "delete"})
>>>>>>> bc2b44a1
    topic_controller.create_topics([initial_topic])
    topic_controller.update_from_cluster(initial_topic)
    replicas, config = initial_topic.describe()
    assert config.get("Config").get("cleanup.policy") == "delete"
<<<<<<< HEAD
    change_topic = Topic(topic_id, config={"cleanup.policy": "compact"})
    topic_controller.alter_configs([change_topic])
    topic_controller.update_from_cluster(change_topic)
    after_changes_applied_topic = topic_controller.get_cluster_topic(topic_id)
=======
    change_topic = topic_controller.get_topic(topic, config={"cleanup.policy": "compact"})
    topic_controller.alter_configs([change_topic])
    after_changes_applied_topic = topic_controller.get_topic(topic)
>>>>>>> bc2b44a1
    replicas, final_config = after_changes_applied_topic.describe()
    assert final_config.get("Config").get("cleanup.policy") == "compact"


@pytest.mark.integration
def test_topic_deletion_works(
    topic_controller: TopicController, confluent_admin_client: confluent_kafka.admin.AdminClient, topic: str
):
    topics = confluent_admin_client.list_topics(timeout=5).topics.keys()
    assert topic in topics
    topic_controller.delete_topic(topic_controller.get_cluster_topic(topic))
    # Invalidate cache
    confluent_admin_client.poll(timeout=1)
    topics = confluent_admin_client.list_topics(timeout=5).topics.keys()
    assert topic not in topics


@pytest.mark.integration
def test_topic_listing_works(topic_controller: TopicController, topic: str):
    topics = topic_controller.list_topics()
    assert topic in [t.name for t in topics]


@pytest.mark.integration
def test_topic_object_works(topic_controller: TopicController, topic: str):
    topic = topic_controller.get_cluster_topic(topic)
    assert isinstance(topic, Topic)
    assert len(topic.get_offsets()) != 0<|MERGE_RESOLUTION|>--- conflicted
+++ resolved
@@ -17,11 +17,8 @@
 ):
     topics = confluent_admin_client.list_topics(timeout=5).topics.keys()
     assert topic_id not in topics
-<<<<<<< HEAD
     topic_controller.create_topics([Topic(topic_id, replication_factor=1)])
-=======
-    topic_controller.create_topics([topic_controller.get_topic(topic_id, replication_factor=1)])
->>>>>>> bc2b44a1
+
     # invalidate cache
     confluent_admin_client.poll(timeout=1)
     topics = confluent_admin_client.list_topics(timeout=5).topics.keys()
@@ -29,7 +26,6 @@
 
 
 @pytest.mark.integration
-<<<<<<< HEAD
 def test_topic_creation_raises_for_wrong_config(
     topic_controller: TopicController,
     confluent_admin_client: confluent_kafka.admin.AdminClient,
@@ -45,24 +41,16 @@
 @pytest.mark.integration
 def test_alter_topic_config_works(topic_controller: TopicController, topic_id: str):
     initial_topic = Topic(topic_id, config={"cleanup.policy": "delete"})
-=======
-def test_alter_topic_config_works(topic_controller: TopicController, topic: str):
-    initial_topic = topic_controller.get_topic(topic, config={"cleanup.policy": "delete"})
->>>>>>> bc2b44a1
+
     topic_controller.create_topics([initial_topic])
     topic_controller.update_from_cluster(initial_topic)
     replicas, config = initial_topic.describe()
     assert config.get("Config").get("cleanup.policy") == "delete"
-<<<<<<< HEAD
     change_topic = Topic(topic_id, config={"cleanup.policy": "compact"})
     topic_controller.alter_configs([change_topic])
     topic_controller.update_from_cluster(change_topic)
     after_changes_applied_topic = topic_controller.get_cluster_topic(topic_id)
-=======
-    change_topic = topic_controller.get_topic(topic, config={"cleanup.policy": "compact"})
-    topic_controller.alter_configs([change_topic])
-    after_changes_applied_topic = topic_controller.get_topic(topic)
->>>>>>> bc2b44a1
+
     replicas, final_config = after_changes_applied_topic.describe()
     assert final_config.get("Config").get("cleanup.policy") == "compact"
 
