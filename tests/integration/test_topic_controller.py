--- conflicted
+++ resolved
@@ -125,24 +125,14 @@
     conf = json.loads(json.dumps(topic_conf))
     conf["num_partitions"] = 3
     topic = Topic.from_dict(conf)
-<<<<<<< HEAD
-    diff = {"num_partitions": AttributeDiff(50, 3)}
-    assert topic_controller.diff_with_cluster(topic) == diff, "Should have a diff on num_partitions"
-=======
     diff = TopicDiff().set_diff("num_partitions", 50, 3)
     assert get_diff(topic) == diff, "Should have a diff on num_partitions"
->>>>>>> 8eb78ce5
 
     conf = json.loads(json.dumps(topic_conf))
     conf["replication_factor"] = 3
     topic = Topic.from_dict(conf)
-<<<<<<< HEAD
-    diff = {"replication_factor": AttributeDiff(1, 3)}
-    assert topic_controller.diff_with_cluster(topic) == diff, "Should have a diff on replication_factor"
-=======
     diff = TopicDiff().set_diff("replication_factor", 1, 3)
     assert get_diff(topic) == diff, "Should have a diff on replication_factor"
->>>>>>> 8eb78ce5
 
 
 @pytest.mark.integration
