--- conflicted
+++ resolved
@@ -1,18 +1,10 @@
 import json
-<<<<<<< HEAD
-=======
-from typing import Any, Dict
->>>>>>> 7129c8af
 
 import confluent_kafka
 import pytest
 
-<<<<<<< HEAD
-=======
-from esque.cli.commands import apply, create_topic
 from esque.cli.options import State
 from esque.controller.topic_controller import TopicController
->>>>>>> 7129c8af
 from esque.errors import KafkaException
 from esque.resources.topic import Topic, TopicDiff
 
