--- conflicted
+++ resolved
@@ -38,21 +38,11 @@
             ],
             "version": "==19.1.0"
         },
-<<<<<<< HEAD
-        "beautifulsoup4": {
-            "hashes": [
-                "sha256:034740f6cb549b4e932ae1ab975581e6103ac8f942200a0e9759065984391858",
-                "sha256:945065979fb8529dd2f37dbb58f00b661bdbcbebf954f93b32fdf5263ef35348",
-                "sha256:ba6d5c59906a85ac23dadfe5c88deaf3e179ef565f4898671253e50a78680718"
-            ],
-            "version": "==4.7.1"
-=======
         "avro-python3": {
             "hashes": [
                 "sha256:f82cf0d66189600b1e6b442f650ad5aca6c189576723dcbf6f9ce096eab81bd6"
             ],
             "version": "==1.8.2"
->>>>>>> bd305de3
         },
         "black": {
             "hashes": [
@@ -84,43 +74,6 @@
         },
         "confluent-kafka": {
             "hashes": [
-<<<<<<< HEAD
-                "sha256:01737c71c4596ef588b60ee1a1c56b64d8fd04169e3d5545ed31e08a530e00df",
-                "sha256:16736eb9a65c2ca5ddb7200254d7a97c2b59eb3ef4f985ed319e583cb7abc0e6",
-                "sha256:1c84038b2c515b27b14ab2d44b3f5c6ea7eeb848bfe755f5083c58edc60867af",
-                "sha256:228722c35efa27cafe30bb7236c8acf699b9a07deb8df011f7d8e975715b77f6",
-                "sha256:342299cd49c0af395bfaf0da5acfc1509081064429f809deb77754999ade8757",
-                "sha256:36f3942527100646b8dcc32b59ae03d34b36df96a2fa66b3d91a10e8fcf3002f",
-                "sha256:442186d9d6eca9c7a9d019a782645aeb210f1eb0dc85235ba60cd2f15ef89292",
-                "sha256:4dcb171ebed381f2f8b3dd0827d10398097dba346b5170a42501065bee075444",
-                "sha256:50d2300dad99f354b316660595eb461567e253fbb314848974542c58c04a7666",
-                "sha256:5505d42ad10fde01f0a7254c6e7e2348b0b9dc26be95bea7ad203bcea3ece201",
-                "sha256:6f9a99de81028fa687499f2f335374b0ee2366a970bc0664637ab346a1b77a11",
-                "sha256:76e1922ada8da7ee654892f2364e9b30730fba9154868cec1017d791134bedf7",
-                "sha256:790decee83bd0a15dc6b65a87703c156d63fde51b6b5c1c086cca13ee9300e8f",
-                "sha256:7cd66710c8552e83d09b60cf699309d47f749289b10379ad3ed01d1b5114b461",
-                "sha256:7eae7288fc28a8cd9ce5b758530ab2690c6ba15141c9192bc65774a2a7148432",
-                "sha256:88fbbf7c27db4770a2d5b26795608cf2a6b672811cbe337f81ca82fe7011586d",
-                "sha256:9857da6a911e7beae5e11acc8a494e95dabd4348c78a26b32b9ac98142b368da",
-                "sha256:98ba297342d33c87775abbb9403f4759b9d48c34f84020973ddb8a8b785bfde1",
-                "sha256:a2634c2de4b8cfdce9963723023658190edf7d8fddd3f4aa2eda448941654bd6",
-                "sha256:ab5ddd32c4bcf7d5fecf71a455b5525825d907b86cdab9594bad33a1e342360d",
-                "sha256:b25399b3e8bada06134b5a38f24ca70acf1524e70a6290c34a709b28b29ec284",
-                "sha256:b809a9ddd35492b1c24487925dbc4b3cf4f392bf8856584d49b6b5a674fd0776",
-                "sha256:bcb2da981e8713c900ab9903226167878f5731fcf33a3551ddb0614db88d1fcf",
-                "sha256:dd003e54b251e8e7300e808175d21c8ab9039c9633a6fd87fb99301d94f7d2bc",
-                "sha256:ddbd51a8429815ea5194d1d72881604836c6ea037cba79bf7440b2d4098ac7b0",
-                "sha256:e809dbe2cd3b934247d2c1e22736798150769e51415ea65d28ba496fcec22a7d"
-            ],
-            "version": "==1.0.1"
-        },
-        "dataclasses": {
-            "hashes": [
-                "sha256:454a69d788c7fda44efd71e259be79577822f5e3f53f029a22d08004e951dc9f",
-                "sha256:6988bd2b895eef432d562370bb707d540f32f7360ab13da45340101bc2307d84"
-            ],
-            "version": "==0.6"
-=======
                 "sha256:13d0146850c046b9e3dabbcb60bd7c4f02c7d4754b693266ee5bb0884faea2c7",
                 "sha256:1505de9c652f9b841ba600f35e6a7f4cae2e239e9b8255212433756d17c1aeed",
                 "sha256:1832373eee96b0ef246c773ec2613c382bf4577f0d42e2ce688e8d35ca373e69",
@@ -181,7 +134,6 @@
                 "sha256:fdf2e7e5f074495ad6ea796ca0d245aa6a8b9e4c546ffbf8d30aaaee6601af0f"
             ],
             "version": "==5.0a6"
->>>>>>> bd305de3
         },
         "entrypoints": {
             "hashes": [
@@ -227,27 +179,13 @@
             ],
             "version": "==2.8"
         },
-        "idna": {
-            "hashes": [
-                "sha256:c357b3f628cf53ae2c4c05627ecc484553142ca23264e593d327bcde5e9c3407",
-                "sha256:ea8b7f6188e6fa117537c3df7da9fc686d485087abf6ac197f9c46432f7e4a3c"
-            ],
-            "version": "==2.8"
-        },
         "importlib-metadata": {
             "hashes": [
-<<<<<<< HEAD
-                "sha256:6dfd58dfe281e8d240937776065dd3624ad5469c835248219bd16cf2e12dbeb7",
-                "sha256:cb6ee23b46173539939964df59d3d72c3e0c1b5d54b84f1d8a7e912fe43612db"
-            ],
-            "version": "==0.18"
-=======
                 "sha256:9ff1b1c5a354142de080b8a4e9803e5d0d59283c93aed808617c787d16768375",
                 "sha256:b7143592e374e50584564794fcb8aaf00a23025f9db866627f89a21491847a8d"
             ],
             "markers": "python_version < '3.8'",
             "version": "==0.20"
->>>>>>> bd305de3
         },
         "kafkaesque": {
             "editable": true,
@@ -284,13 +222,6 @@
                 "sha256:c491ca87294da7cc01902edbe30a5bc6c4c28172b5138ab4e4aa1b9d7bfaeafe"
             ],
             "version": "==19.1"
-        },
-        "packaging": {
-            "hashes": [
-                "sha256:0c98a5d0be38ed775798ece1b9727178c4469d9c3b4ada66e8e6b7849f8732af",
-                "sha256:9e1cbf8c12b1f1ce0bb5344b8d7ecf66a6f8a6e91bcb0c84593ed6d3ab5c4ab3"
-            ],
-            "version": "==19.0"
         },
         "pendulum": {
             "hashes": [
@@ -339,19 +270,6 @@
         },
         "pyparsing": {
             "hashes": [
-<<<<<<< HEAD
-                "sha256:1873c03321fc118f4e9746baf201ff990ceb915f433f23b395f5580d1840cb2a",
-                "sha256:9b6323ef4ab914af344ba97510e966d64ba91055d6b9afa6b30799340e89cc03"
-            ],
-            "version": "==2.4.0"
-        },
-        "pytest": {
-            "hashes": [
-                "sha256:4a784f1d4f2ef198fe9b7aef793e9fa1a3b2f84e822d9b3a64a181293a572d45",
-                "sha256:926855726d8ae8371803f7b2e6ec0a69953d9c6311fa7c3b6c1b929ff92d27da"
-            ],
-            "version": "==4.6.3"
-=======
                 "sha256:6f98a7b9397e206d78cc01df10131398f1c8b8510a2f4d97d9abd82e1aacdd80",
                 "sha256:d9338df12903bbf5d65a0e4e87c2161968b10d2e489652bb47001d82a9b028b4"
             ],
@@ -370,7 +288,6 @@
                 "sha256:e00ea4fdde970725482f1f35630d12f074e121a23801aabf2ae154ec6bdd343a"
             ],
             "version": "==2.7.1"
->>>>>>> bd305de3
         },
         "pytest-mock": {
             "hashes": [
@@ -395,27 +312,6 @@
         },
         "pyyaml": {
             "hashes": [
-<<<<<<< HEAD
-                "sha256:57acc1d8533cbe51f6662a55434f0dbecfa2b9eaf115bede8f6fd00115a0c0d3",
-                "sha256:588c94b3d16b76cfed8e0be54932e5729cc185caffaa5a451e7ad2f7ed8b4043",
-                "sha256:68c8dd247f29f9a0d09375c9c6b8fdc64b60810ebf07ba4cdd64ceee3a58c7b7",
-                "sha256:70d9818f1c9cd5c48bb87804f2efc8692f1023dac7f1a1a5c61d454043c1d265",
-                "sha256:86a93cccd50f8c125286e637328ff4eef108400dd7089b46a7be3445eecfa391",
-                "sha256:a0f329125a926876f647c9fa0ef32801587a12328b4a3c741270464e3e4fa778",
-                "sha256:a3c252ab0fa1bb0d5a3f6449a4826732f3eb6c0270925548cac342bc9b22c225",
-                "sha256:b4bb4d3f5e232425e25dda21c070ce05168a786ac9eda43768ab7f3ac2770955",
-                "sha256:cd0618c5ba5bda5f4039b9398bb7fb6a317bb8298218c3de25c47c4740e4b95e",
-                "sha256:ceacb9e5f8474dcf45b940578591c7f3d960e82f926c707788a570b51ba59190",
-                "sha256:fe6a88094b64132c4bb3b631412e90032e8cfe9745a58370462240b8cb7553cd"
-            ],
-            "version": "==5.1.1"
-        },
-        "requests": {
-            "hashes": [
-                "sha256:11e007a8a2aa0323f5a921e9e6a2d7e4e67d9877e85773fba9ba6419025cbeb4",
-                "sha256:9cf5292fcd0f598c671cfc1e0d7d1a7f13bb8085e9a590f48c010551dc6c4b31"
-            ],
-=======
                 "sha256:0113bc0ec2ad727182326b61326afa3d1d8280ae1122493553fd6f4397f33df9",
                 "sha256:01adf0b6c6f61bd11af6e10ca52b7d4057dd0be0343eb9283c878cf3af56aee4",
                 "sha256:5124373960b0b3f4aa7df1707e63e9f109b5263eca5976c66e08b1c552d4eaf8",
@@ -437,7 +333,6 @@
                 "sha256:11e007a8a2aa0323f5a921e9e6a2d7e4e67d9877e85773fba9ba6419025cbeb4",
                 "sha256:9cf5292fcd0f598c671cfc1e0d7d1a7f13bb8085e9a590f48c010551dc6c4b31"
             ],
->>>>>>> bd305de3
             "version": "==2.22.0"
         },
         "six": {
@@ -447,13 +342,6 @@
             ],
             "version": "==1.12.0"
         },
-        "soupsieve": {
-            "hashes": [
-                "sha256:6898e82ecb03772a0d82bd0d0a10c0d6dcc342f77e0701d0ec4a8271be465ece",
-                "sha256:b20eff5e564529711544066d7dc0f7661df41232ae263619dede5059799cdfca"
-            ],
-            "version": "==1.9.1"
-        },
         "tabulate": {
             "hashes": [
                 "sha256:8af07a39377cee1103a5c8b3330a421c2d99b9141e9cc5ddd2e3263fea416943"
@@ -476,17 +364,10 @@
         },
         "virtualenv": {
             "hashes": [
-<<<<<<< HEAD
-                "sha256:b7335cddd9260a3dd214b73a2521ffc09647bde3e9457fcca31dc3be3999d04a",
-                "sha256:d28ca64c0f3f125f59cabf13e0a150e1c68e5eea60983cc4395d88c584495783"
-            ],
-            "version": "==16.6.1"
-=======
                 "sha256:680af46846662bb38c5504b78bad9ed9e4f3ba2d54f54ba42494fdf94337fe30",
                 "sha256:f78d81b62d3147396ac33fc9d77579ddc42cc2a98dd9ea38886f616b33bc7fb2"
             ],
             "version": "==16.7.5"
->>>>>>> bd305de3
         },
         "wcwidth": {
             "hashes": [
