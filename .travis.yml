--- conflicted
+++ resolved
@@ -20,14 +20,9 @@
 - confluent-community/bin/schema-registry-start -daemon confluent-community/etc/schema-registry/schema-registry.properties
 - bash -c "scripts/wait-for-it.sh ${SCHEMA_REGISTRY_URL} -t 60"
 install:
-<<<<<<< HEAD
-- pip install coverage coveralls flake8 pipenv yamale
-- pipenv install --system --dev --deploy
-=======
-- pip install coverage coveralls
+- pip install coverage coveralls yamale
 - pip install --pre poetry
 - poetry install -vvv
->>>>>>> b411f548
 script:
 - "$TEST_CMD"
 after_success:
