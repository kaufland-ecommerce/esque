--- conflicted
+++ resolved
@@ -1,11 +1,6 @@
 import json
 import re
-<<<<<<< HEAD
-from collections import namedtuple
 from typing import Any, Dict, List, TYPE_CHECKING
-=======
-from typing import List, Dict, TYPE_CHECKING
->>>>>>> 7bb2c068
 
 import click
 from confluent_kafka.admin import ConfigResource
@@ -14,13 +9,8 @@
 
 from esque.config import Config
 from esque.errors import raise_for_kafka_exception
-<<<<<<< HEAD
 from esque.helpers import ensure_kafka_futures_done, invalidate_cache_after
-from esque.topic import Topic
-=======
-from esque.helpers import invalidate_cache_after, ensure_kafka_futures_done
-from esque.topic import Topic, AttributeDiff
->>>>>>> 7bb2c068
+from esque.topic import AttributeDiff, Topic
 
 if TYPE_CHECKING:
     from esque.cluster import Cluster
@@ -97,17 +87,9 @@
         return topic
 
     @raise_for_kafka_exception
-<<<<<<< HEAD
-    def diff_with_cluster(self, topic: Topic) -> Dict[str, AttributeDiff]:
-        cluster_state = self.cluster.retrieve_config(ConfigResource.Type.TOPIC, topic.name)
-        out = {}
-        for name, old_value in cluster_state.items():
-            new_val = topic.config.get(name)
-            if not new_val or str(new_val) == str(old_value):
-                continue
-            out[name] = AttributeDiff(str(old_value), str(new_val))
-
-        return out
+    def diff_with_cluster(self, local_topic: Topic) -> Dict[str, AttributeDiff]:
+        cluster_topic = self.get_cluster_topic(local_topic.name)
+        return local_topic.diff_settings(cluster_topic)
 
     def execute_cluster_assignment(self, plan: Dict[str, List[Dict[str, Any]]]):
         with self.cluster.zookeeper_client as zk:
@@ -121,9 +103,4 @@
             except NodeExistsError:
                 click.echo("Previous plan still in progress..")
             except Exception as e:
-                click.echo(f"Could not re-assign partitions. Error: {e}")
-=======
-    def diff_with_cluster(self, local_topic: Topic) -> Dict[str, AttributeDiff]:
-        cluster_topic = self.get_cluster_topic(local_topic.name)
-        return local_topic.diff_settings(cluster_topic)
->>>>>>> 7bb2c068
+                click.echo(f"Could not re-assign partitions. Error: {e}")