import json
import re
<<<<<<< HEAD
from typing import Any, Dict, List, TYPE_CHECKING

import click
from confluent_kafka.admin import ConfigResource
from confluent_kafka.cimpl import NewTopic
from kazoo.exceptions import NodeExistsError

from esque.config import Config
from esque.errors import raise_for_kafka_exception
from esque.helpers import ensure_kafka_futures_done, invalidate_cache_after
from esque.topic import AttributeDiff, Topic
=======
from enum import Enum
from typing import List, TYPE_CHECKING, Union

from confluent_kafka.admin import ConfigResource, TopicMetadata as ConfluentTopic
from confluent_kafka.cimpl import NewTopic
from pykafka.topic import Topic as PyKafkaTopic

from esque.config import Config
from esque.errors import raise_for_kafka_exception
from esque.helpers import invalidate_cache_after, ensure_kafka_futures_done
from esque.topic import Topic, PartitionInfo, Partition, TopicDiff
>>>>>>> 8eb78ce5

if TYPE_CHECKING:
    from esque.cluster import Cluster

<<<<<<< HEAD
=======

class ClientTypes(Enum):
    Confluent = "Confluent"
    PyKafka = "PyKafka"


ClientType = Union[ConfluentTopic, PyKafkaTopic]

>>>>>>> 8eb78ce5

class TopicController:
    def __init__(self, cluster: "Cluster", config: Config):
        self.cluster: "Cluster" = cluster
        self.config = config

    @raise_for_kafka_exception
    def _get_client_topic(self, topic_name: str, client_type: ClientTypes) -> ClientType:
        confluent_topics = self.cluster.confluent_client.list_topics(topic=topic_name, timeout=10).topics
        if client_type == ClientTypes.Confluent:
            return confluent_topics[topic_name]
        elif client_type == ClientTypes.PyKafka:
            # at least PyKafka does it's own caching, so we don't have to bother
            pykafka_topics = self.cluster.pykafka_client.cluster.topics
            # PyKafka will try to auto-create the topic if you use `topic[random_name]`
            if topic_name not in confluent_topics.keys():
                raise KeyError(f"Topic {topic_name} does not exist")
            return pykafka_topics[topic_name]
        else:
            raise ValueError(f"TopicType needs to be part of {ClientTypes}")

    @raise_for_kafka_exception
    def list_topics(self, *, search_string: str = None, sort: bool = True, hide_internal: bool = True) -> List[Topic]:
        self.cluster.confluent_client.poll(timeout=1)
        topic_results = self.cluster.confluent_client.list_topics().topics.values()
        topic_names = [t.topic for t in topic_results]
        if search_string:
            topic_names = [topic for topic in topic_names if re.match(search_string, topic)]
        if hide_internal:
            topic_names = [topic for topic in topic_names if not topic.startswith("__")]
        if sort:
            topic_names = sorted(topic_names)

        topics = list(map(self.get_cluster_topic, topic_names))
        return topics

    @raise_for_kafka_exception
    @invalidate_cache_after
    def create_topics(self, topics: List[Topic]):
        for topic in topics:
            partitions = topic.num_partitions if topic.num_partitions is not None else self.config.default_partitions
            replicas = (
                topic.replication_factor
                if topic.replication_factor is not None
                else self.config.default_replication_factor
            )
            new_topic = NewTopic(
                topic.name, num_partitions=partitions, replication_factor=replicas, config=topic.config
            )
            future_list = self.cluster.confluent_client.create_topics([new_topic])
            ensure_kafka_futures_done(list(future_list.values()))

    @raise_for_kafka_exception
    @invalidate_cache_after
    def alter_configs(self, topics: List[Topic]):
        for topic in topics:
            config_resource = ConfigResource(ConfigResource.Type.TOPIC, topic.name, topic.config)
            future_list = self.cluster.confluent_client.alter_configs([config_resource])
            ensure_kafka_futures_done(list(future_list.values()))

    @raise_for_kafka_exception
    @invalidate_cache_after
    def delete_topic(self, topic: Topic):
        future = self.cluster.confluent_client.delete_topics([topic.name])[topic.name]
        ensure_kafka_futures_done([future])

    def get_cluster_topic(self, topic_name: str) -> Topic:
        """Convenience function getting an existing topic based on topic_name"""
        return self.update_from_cluster(Topic(topic_name))

    @raise_for_kafka_exception
    def update_from_cluster(self, topic: Topic):
        """Takes a topic and, based on its name, updates all attributes from the cluster"""

        confluent_topic: ConfluentTopic = self._get_client_topic(topic.name, ClientTypes.Confluent)
        pykafka_topic: PyKafkaTopic = self._get_client_topic(topic.name, ClientTypes.PyKafka)

        low_watermarks = pykafka_topic.earliest_available_offsets()
        high_watermarks = pykafka_topic.latest_available_offsets()

        topic.partition_data = self._get_partition_data(confluent_topic, low_watermarks, high_watermarks)
        topic.config = self.cluster.retrieve_config(ConfigResource.Type.TOPIC, topic.name)

        topic.is_only_local = False

        return topic

    @raise_for_kafka_exception
<<<<<<< HEAD
    def diff_with_cluster(self, local_topic: Topic) -> Dict[str, AttributeDiff]:
        cluster_topic = self.get_cluster_topic(local_topic.name)
        return local_topic.diff_settings(cluster_topic)

    def execute_cluster_assignment(self, plan: Dict[str, List[Dict[str, Any]]]):
        with self.cluster.zookeeper_client as zk:
            reassignment_path = f"/admin/reassign_partitions"
            for partition in plan["partitions"]:
                click.echo(f"Reassigning {partition['topic']}")
            try:
                # TODO: Validate plan
                zk.create(reassignment_path, json.dumps(plan, sort_keys=True).encode(), makepath=True)
                click.echo("Reassigned partitions.")
            except NodeExistsError:
                click.echo("Previous plan still in progress..")
            except Exception as e:
                click.echo(f"Could not re-assign partitions. Error: {e}")
=======
    def _get_partition_data(
        self, confluent_topic: ConfluentTopic, low_watermarks: PartitionInfo, high_watermarks: PartitionInfo
    ) -> List[Partition]:

        partitions = []

        for partition_id, meta in confluent_topic.partitions.items():
            low = int(low_watermarks[partition_id].offset[0])
            high = int(high_watermarks[partition_id].offset[0])
            partition = Partition(partition_id, low, high, meta.isrs, meta.leader, meta.replicas)
            partitions.append(partition)

        return partitions

    @raise_for_kafka_exception
    def diff_with_cluster(self, local_topic: Topic) -> TopicDiff:
        assert local_topic.is_only_local, "Can only diff local topics with remote"

        cluster_topic = self.get_cluster_topic(local_topic.name)
        diffs = TopicDiff()
        diffs.set_diff("num_partitions", cluster_topic.num_partitions, local_topic.num_partitions)
        diffs.set_diff("replication_factor", cluster_topic.replication_factor, local_topic.replication_factor)

        for name, old_value in cluster_topic.config.items():
            diffs.set_diff(name, old_value, local_topic.config.get(name))

        return diffs
>>>>>>> 8eb78ce5
<|MERGE_RESOLUTION|>--- conflicted
+++ resolved
@@ -1,36 +1,22 @@
 import json
 import re
-<<<<<<< HEAD
-from typing import Any, Dict, List, TYPE_CHECKING
+from enum import Enum
+from typing import Any, Dict, List, TYPE_CHECKING, Union
 
 import click
-from confluent_kafka.admin import ConfigResource
+from confluent_kafka.admin import ConfigResource, TopicMetadata as ConfluentTopic
 from confluent_kafka.cimpl import NewTopic
 from kazoo.exceptions import NodeExistsError
+from pykafka.topic import Topic as PyKafkaTopic
 
 from esque.config import Config
 from esque.errors import raise_for_kafka_exception
 from esque.helpers import ensure_kafka_futures_done, invalidate_cache_after
-from esque.topic import AttributeDiff, Topic
-=======
-from enum import Enum
-from typing import List, TYPE_CHECKING, Union
-
-from confluent_kafka.admin import ConfigResource, TopicMetadata as ConfluentTopic
-from confluent_kafka.cimpl import NewTopic
-from pykafka.topic import Topic as PyKafkaTopic
-
-from esque.config import Config
-from esque.errors import raise_for_kafka_exception
-from esque.helpers import invalidate_cache_after, ensure_kafka_futures_done
-from esque.topic import Topic, PartitionInfo, Partition, TopicDiff
->>>>>>> 8eb78ce5
+from esque.topic import Partition, PartitionInfo, Topic, TopicDiff
 
 if TYPE_CHECKING:
     from esque.cluster import Cluster
 
-<<<<<<< HEAD
-=======
 
 class ClientTypes(Enum):
     Confluent = "Confluent"
@@ -39,7 +25,6 @@
 
 ClientType = Union[ConfluentTopic, PyKafkaTopic]
 
->>>>>>> 8eb78ce5
 
 class TopicController:
     def __init__(self, cluster: "Cluster", config: Config):
@@ -122,31 +107,10 @@
 
         topic.partition_data = self._get_partition_data(confluent_topic, low_watermarks, high_watermarks)
         topic.config = self.cluster.retrieve_config(ConfigResource.Type.TOPIC, topic.name)
-
         topic.is_only_local = False
-
         return topic
 
     @raise_for_kafka_exception
-<<<<<<< HEAD
-    def diff_with_cluster(self, local_topic: Topic) -> Dict[str, AttributeDiff]:
-        cluster_topic = self.get_cluster_topic(local_topic.name)
-        return local_topic.diff_settings(cluster_topic)
-
-    def execute_cluster_assignment(self, plan: Dict[str, List[Dict[str, Any]]]):
-        with self.cluster.zookeeper_client as zk:
-            reassignment_path = f"/admin/reassign_partitions"
-            for partition in plan["partitions"]:
-                click.echo(f"Reassigning {partition['topic']}")
-            try:
-                # TODO: Validate plan
-                zk.create(reassignment_path, json.dumps(plan, sort_keys=True).encode(), makepath=True)
-                click.echo("Reassigned partitions.")
-            except NodeExistsError:
-                click.echo("Previous plan still in progress..")
-            except Exception as e:
-                click.echo(f"Could not re-assign partitions. Error: {e}")
-=======
     def _get_partition_data(
         self, confluent_topic: ConfluentTopic, low_watermarks: PartitionInfo, high_watermarks: PartitionInfo
     ) -> List[Partition]:
@@ -164,7 +128,6 @@
     @raise_for_kafka_exception
     def diff_with_cluster(self, local_topic: Topic) -> TopicDiff:
         assert local_topic.is_only_local, "Can only diff local topics with remote"
-
         cluster_topic = self.get_cluster_topic(local_topic.name)
         diffs = TopicDiff()
         diffs.set_diff("num_partitions", cluster_topic.num_partitions, local_topic.num_partitions)
@@ -174,4 +137,17 @@
             diffs.set_diff(name, old_value, local_topic.config.get(name))
 
         return diffs
->>>>>>> 8eb78ce5
+
+    def execute_cluster_assignment(self, plan: Dict[str, List[Dict[str, Any]]]):
+        with self.cluster.zookeeper_client as zk:
+            reassignment_path = f"/admin/reassign_partitions"
+            for partition in plan["partitions"]:
+                click.echo(f"Reassigning {partition['topic']}")
+            try:
+                # TODO: Validate plan
+                zk.create(reassignment_path, json.dumps(plan, sort_keys=True).encode(), makepath=True)
+                click.echo("Reassigned partitions.")
+            except NodeExistsError:
+                click.echo("Previous plan still in progress..")
+            except Exception as e:
+                click.echo(f"Could not re-assign partitions. Error: {e}")