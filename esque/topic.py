--- conflicted
+++ resolved
@@ -1,21 +1,17 @@
 from collections import namedtuple
 from functools import total_ordering
-<<<<<<< HEAD
-from typing import Dict, List, Optional, Union
-=======
-from typing import Dict, List, Union, Optional, Tuple, Any, Generator
->>>>>>> 8eb78ce5
+from typing import Any, Dict, Generator, List, Optional, Tuple, Union
 
 import yaml
 from pykafka.protocol.offset import OffsetPartitionResponse
 
+from esque.errors import raise_for_kafka_exception
 from esque.resource import KafkaResource
 
 TopicDict = Dict[str, Union[int, str, Dict[str, str]]]
 PartitionInfo = Dict[int, OffsetPartitionResponse]
 
 Watermark = namedtuple("Watermark", ["high", "low"])
-AttributeDiff = namedtuple("AttributeDiff", ["old", "new"])
 
 
 class Partition(KafkaResource):
@@ -141,23 +137,16 @@
             name = name.decode("ascii")
         self.name = name
 
-<<<<<<< HEAD
-        # TODO remove those two, replace with the properties below
+        # those settings are only used until the topic is updated from cluster
         self.__num_partitions = num_partitions
         self.__replication_factor = replication_factor
+
         self.config = config if config is not None else {}
 
         self._partition_assignment: Dict[int, List[int]] = partitions
         self._partitions: Optional[List[Partition]] = None
         self._pykafka_topic = None
         self._confluent_topic = None
-=======
-        # those settings are only used until the topic is updated from cluster
-        self.__num_partitions = num_partitions
-        self.__replication_factor = replication_factor
-
-        self.config = config if config is not None else {}
->>>>>>> 8eb78ce5
 
         self.partition_data: Optional[List[Partition]] = None
         self.is_only_local = True
@@ -172,18 +161,7 @@
     @property
     def partitions(self) -> List[Partition]:
         assert not self.is_only_local, "Need to update topic before updating partitions"
-<<<<<<< HEAD
-        return self._partitions
-
-    @property
-    def replication(self) -> int:
-        reps = set(p.partition_replicas for p in self.partitions)
-        if len(reps) != 1:
-            raise ValueError(f"Topic partitions have different replication factors! {reps}")
-        return reps.pop()
-=======
         return self.partition_data
->>>>>>> 8eb78ce5
 
     @property
     def offsets(self) -> Dict[int, Watermark]:
@@ -202,11 +180,7 @@
     def replication_factor(self) -> int:
         if self.is_only_local:
             return self.__replication_factor
-<<<<<<< HEAD
-        partition_replication_factors = set(r for p in self.partitions for r in p.partition_replicas)
-=======
         partition_replication_factors = set(len(p.partition_replicas) for p in self.partitions)
->>>>>>> 8eb78ce5
         assert len(partition_replication_factors) == 1, "Different replication factors for partitions!"
         return partition_replication_factors.pop()
 
@@ -239,7 +213,6 @@
         for attr, value in new_values.items():
             setattr(self, attr, value)
 
-<<<<<<< HEAD
     # update hook (TODO move to topic controller/factory?)
     @raise_for_kafka_exception
     def update_partitions(self, low_watermarks: PartitionInfo, high_watermarks: PartitionInfo):
@@ -279,8 +252,6 @@
 
         return diffs
 
-=======
->>>>>>> 8eb78ce5
     # object behaviour
     def __lt__(self, other: "Topic"):
         return self.name < other.name
