--- conflicted
+++ resolved
@@ -2,14 +2,11 @@
 
 import yaml
 
-<<<<<<< HEAD
-from esque.errors import raise_for_kafka_exception
+
 from esque.resource import KafkaResource
-=======
 from esque.cluster import Cluster
 from esque.errors import TopicDoesNotExistException, raise_for_kafka_exception
 from esque.helpers import ensure_kafka_futures_done, invalidate_cache_after, unpack_confluent_config
->>>>>>> bc2b44a1
 
 
 class Topic(KafkaResource):
@@ -52,35 +49,7 @@
         for attr, value in new_values.items():
             setattr(self, attr, value)
 
-<<<<<<< HEAD
-=======
-    @property
-    def _pykafka_topic(self) -> pykafka.Topic:
-        if not self._pykafka_topic_instance:
-            self._pykafka_topic_instance = self.cluster.pykafka_client.cluster.topics[self.name]
-        return self._pykafka_topic_instance
 
-    @property
-    def _confluent_topic(self):
-        if not self._confluent_topic_instance:
-            self._confluent_topic_instance = self.cluster.confluent_client.list_topics(
-                topic=self.name, timeout=10
-            ).topics
-        return self._confluent_topic_instance
-
-    @property
-    def low_watermark(self):
-        return self._pykafka_topic.earliest_available_offsets()
-
-    @property
-    def partitions(self) -> List[int]:
-        return list(self._pykafka_topic.partitions.keys())
-
-    @property
-    def high_watermark(self):
-        return self._pykafka_topic.latest_available_offsets()
-
->>>>>>> bc2b44a1
     def get_offsets(self) -> Dict[int, Tuple[int, int]]:
         """
         Returns the low and high watermark for each partition in a topic
@@ -124,70 +93,4 @@
     def __lt__(self, other):
         if self.name < other.name:
             return True
-<<<<<<< HEAD
-        return False
-=======
-        return False
-
-
-class TopicController:
-    def __init__(self, cluster: Cluster):
-        self.cluster: Cluster = cluster
-
-    @raise_for_kafka_exception
-    def list_topics(self, *, search_string: str = None, sort=True, hide_internal=True) -> List[Topic]:
-        self.cluster.confluent_client.poll(timeout=1)
-        topics = self.cluster.confluent_client.list_topics().topics
-        topics = [self.get_topic(t.topic) for t in topics.values()]
-        if search_string:
-            topics = [topic for topic in topics if re.match(search_string, topic.name)]
-        if hide_internal:
-            topics = [topic for topic in topics if not topic.name.startswith("__")]
-        if sort:
-            topics = sorted(topics)
-
-        return topics
-
-    @raise_for_kafka_exception
-    def filter_existing_topics(self, topics: List[Topic]) -> List[Topic]:
-        self.cluster.confluent_client.poll(timeout=1)
-        confluent_topics = self.cluster.confluent_client.list_topics().topics
-        existing_topic_names = [t.topic for t in confluent_topics.values()]
-        return [topic for topic in topics if topic.name in existing_topic_names]
-
-    @raise_for_kafka_exception
-    @invalidate_cache_after
-    def create_topics(self, topics: List[Topic]):
-        for topic in topics:
-            new_topic = NewTopic(
-                topic.name,
-                num_partitions=topic.num_partitions,
-                replication_factor=topic.replication_factor,
-                config=topic.config,
-            )
-            future_list = self.cluster.confluent_client.create_topics([new_topic])
-            ensure_kafka_futures_done(list(future_list.values()))
-
-    @raise_for_kafka_exception
-    @invalidate_cache_after
-    def alter_configs(self, topics: List[Topic]):
-        for topic in topics:
-            config_resource = ConfigResource(ConfigResource.Type.TOPIC, topic.name, topic.config)
-            future_list = self.cluster.confluent_client.alter_configs([config_resource])
-            ensure_kafka_futures_done(list(future_list.values()))
-
-    @raise_for_kafka_exception
-    @invalidate_cache_after
-    def delete_topic(self, topic: Topic):
-        future = self.cluster.confluent_client.delete_topics([topic.name])[topic.name]
-        ensure_kafka_futures_done([future])
-
-    def get_topic(
-        self,
-        topic_name: str,
-        num_partitions: int = None,
-        replication_factor: int = None,
-        config: Dict[str, str] = None,
-    ) -> Topic:
-        return Topic(topic_name, self.cluster, num_partitions, replication_factor, config)
->>>>>>> bc2b44a1
+        return False