<<<<<<< HEAD
import json
import re
from typing import Any, Dict, List, Tuple, Union

import click
import pykafka
import yaml
from confluent_kafka.admin import ConfigResource
from confluent_kafka.cimpl import NewTopic
from kazoo.exceptions import NodeExistsError
=======
from collections import namedtuple
from functools import total_ordering
from typing import Dict, List, Union, Optional

import yaml
from pykafka.protocol.offset import OffsetPartitionResponse
>>>>>>> bbb496ff

from esque.errors import raise_for_kafka_exception
from esque.resource import KafkaResource

TopicDict = Dict[str, Union[int, str, Dict[str, str]]]
PartitionInfo = Dict[int, OffsetPartitionResponse]

Watermark = namedtuple("Watermark", ["high", "low"])


class Partition(KafkaResource):
    def __init__(
        self,
        partition_id: int,
        low_watermark: int,
        high_watermark: int,
        partition_isrs,
        partition_leader,
        partition_replicas,
    ):
        self.partition_id = partition_id
        self.watermark = Watermark(high_watermark, low_watermark)
        self.partition_isrs = partition_isrs
        self.partition_leader = partition_leader
        self.partition_replicas = partition_replicas

    def as_dict(self):
        return {
            "partition_id": self.partition_id,
            "low_watermark": self.watermark.low,
            "high_watermark": self.watermark.high,
            "partition_isrs": self.partition_isrs,
            "partition_leader": self.partition_leader,
            "partition_replicas": self.partition_replicas,
        }


@total_ordering
class Topic(KafkaResource):
    def __init__(
        self,
        name: Union[str, bytes],
        num_partitions: int = None,
        replication_factor: int = None,
        config: Dict[str, str] = None,
    ):
        # Should we warn in those cases to force clients to migrate to string-only?
        if isinstance(name, bytes):
            name = name.decode("ascii")
        self.name = name

        # TODO remove those two, replace with the properties below
        self.num_partitions = num_partitions
        self.replication_factor = replication_factor
        self.config = config if config is not None else {}

        self._partitions: Optional[List[Partition]] = None
        self._pykafka_topic = None
        self._confluent_topic = None

        self.is_only_local = True

    # properties
    @property
    def partitions(self) -> List[Partition]:
        assert not self.is_only_local, "Need to update topic before updating partitions"
        return self._partitions

    @property
    def partition_amount(self) -> int:
        return len(self.partitions)

    @property
    def replication(self) -> int:
        reps = set(p.partition_replicas for p in self.partitions)
        if len(reps) != 1:
            raise ValueError(f"Topic partitions have different replication factors! {reps}")
        return reps.pop()

    @property
    def offsets(self) -> Dict[int, Watermark]:
        """
        Returns the low and high watermark for each partition in a topic
        """
        return {partition.partition_id: partition.watermark for partition in self.partitions}

    # conversions and factories
    @classmethod
    def from_dict(cls, dict_object: TopicDict) -> "Topic":
        return cls(
            dict_object.get("name"),
            dict_object.get("num_partitions"),
            dict_object.get("replication_factor"),
            dict_object.get("config"),
        )

    def as_dict(self, only_editable=False) -> TopicDict:
        if only_editable:
            return {"config": self.config}
        return {
            "num_partitions": self.num_partitions,
            "replication_factor": self.replication_factor,
            "config": self.config,
        }

    def to_yaml(self, only_editable=False) -> str:
        return yaml.dump(self.as_dict(only_editable=only_editable))

    def from_yaml(self, data) -> None:
        new_values = yaml.safe_load(data)
        for attr, value in new_values.items():
            setattr(self, attr, value)

    # update hook (TODO move to topic controller/factory?)
    @raise_for_kafka_exception
<<<<<<< HEAD
    @invalidate_cache_after
    def delete_topic(self, topic: Topic):
        future = self.cluster.confluent_client.delete_topics([topic.name])[topic.name]
        ensure_kafka_futures_done([future])

    def get_topic(
        self,
        topic_name: str,
        num_partitions: int = None,
        replication_factor: int = None,
        config: Dict[str, str] = None,
    ) -> Topic:
        return Topic(topic_name, self.cluster, num_partitions, replication_factor, config)

    def execute_cluster_assignment(self, plan: Dict[str, List[Dict[str, Any]]]):
        with self.cluster.zookeeper_client as zk:
            reassignment_path = f"/admin/reassign_partitions"
            for partition in plan["partitions"]:
                click.echo(f"Reassigning {partition['topic']}")
            try:
                # TODO: Validate plan
                zk.create(reassignment_path, json.dumps(plan, sort_keys=True).encode(), makepath=True)
                click.echo("Reassigned partitions.")
            except NodeExistsError:
                click.echo("Previous plan still in progress..")
            except Exception as e:
                click.echo(f"Could not re-assign partitions. Error: {e}")
=======
    def update_partitions(self, low_watermarks: PartitionInfo, high_watermarks: PartitionInfo):

        partitions = []
        for t in self._confluent_topic.values():
            for partition_id, partition_meta in t.partitions.items():
                partition = Partition(
                    partition_id,
                    int(low_watermarks[partition_id].offset[0]),
                    int(high_watermarks[partition_id].offset[0]),
                    partition_meta.isrs,
                    partition_meta.leader,
                    partition_meta.replicas,
                )
                partitions.append(partition)

        self._partitions = partitions

    # object behaviour
    def __lt__(self, other: "Topic"):
        return self.name < other.name

    def __eq__(self, other: "Topic"):
        return self.name == other.name

    def __hash__(self):
        return hash(self.name)
>>>>>>> bbb496ff
<|MERGE_RESOLUTION|>--- conflicted
+++ resolved
@@ -1,22 +1,9 @@
-<<<<<<< HEAD
-import json
-import re
-from typing import Any, Dict, List, Tuple, Union
-
-import click
-import pykafka
-import yaml
-from confluent_kafka.admin import ConfigResource
-from confluent_kafka.cimpl import NewTopic
-from kazoo.exceptions import NodeExistsError
-=======
 from collections import namedtuple
 from functools import total_ordering
-from typing import Dict, List, Union, Optional
+from typing import Dict, List, Optional, Union
 
 import yaml
 from pykafka.protocol.offset import OffsetPartitionResponse
->>>>>>> bbb496ff
 
 from esque.errors import raise_for_kafka_exception
 from esque.resource import KafkaResource
@@ -132,35 +119,6 @@
 
     # update hook (TODO move to topic controller/factory?)
     @raise_for_kafka_exception
-<<<<<<< HEAD
-    @invalidate_cache_after
-    def delete_topic(self, topic: Topic):
-        future = self.cluster.confluent_client.delete_topics([topic.name])[topic.name]
-        ensure_kafka_futures_done([future])
-
-    def get_topic(
-        self,
-        topic_name: str,
-        num_partitions: int = None,
-        replication_factor: int = None,
-        config: Dict[str, str] = None,
-    ) -> Topic:
-        return Topic(topic_name, self.cluster, num_partitions, replication_factor, config)
-
-    def execute_cluster_assignment(self, plan: Dict[str, List[Dict[str, Any]]]):
-        with self.cluster.zookeeper_client as zk:
-            reassignment_path = f"/admin/reassign_partitions"
-            for partition in plan["partitions"]:
-                click.echo(f"Reassigning {partition['topic']}")
-            try:
-                # TODO: Validate plan
-                zk.create(reassignment_path, json.dumps(plan, sort_keys=True).encode(), makepath=True)
-                click.echo("Reassigned partitions.")
-            except NodeExistsError:
-                click.echo("Previous plan still in progress..")
-            except Exception as e:
-                click.echo(f"Could not re-assign partitions. Error: {e}")
-=======
     def update_partitions(self, low_watermarks: PartitionInfo, high_watermarks: PartitionInfo):
 
         partitions = []
@@ -186,5 +144,4 @@
         return self.name == other.name
 
     def __hash__(self):
-        return hash(self.name)
->>>>>>> bbb496ff
+        return hash(self.name)