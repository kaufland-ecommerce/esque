import pathlib
from abc import ABC, abstractmethod
from contextlib import ExitStack
from typing import Optional, Tuple

import confluent_kafka
import pendulum
from confluent_kafka.cimpl import Message, TopicPartition

from esque.clients.schemaregistry import SchemaRegistryClient
from esque.config import Config
from esque.errors import (
    MessageEmptyException,
    raise_for_kafka_error,
    raise_for_message,
    translate_third_party_exceptions,
)
from esque.messages.avromessage import AvroFileWriter
from esque.messages.message import FileWriter, PlainTextFileWriter
from esque.ruleparser.ruleengine import RuleTree

from esque.ruleparser.ruleengine import RuleTree


class AbstractConsumer(ABC):
    def __init__(self, group_id: str, topic_name: str, last: bool, match: str = None):
        offset_reset = "earliest"
        if last:
            offset_reset = "latest"
        if match is not None:
            self.rule_tree = RuleTree(match)

        self._config = Config().create_confluent_config()
        self._config.update(
            {
                "group.id": group_id,
                "error_cb": raise_for_kafka_error,
                # We need to commit offsets manually once we"re sure it got saved
                # to the sink
                "enable.auto.commit": True,
                "enable.partition.eof": False,
                # We need this to start at the last committed offset instead of the
                # latest when subscribing for the first time
                "default.topic.config": {"auto.offset.reset": offset_reset},
            }
        )
        self._consumer = confluent_kafka.Consumer(self._config)
        self._topic_name = topic_name

    @translate_third_party_exceptions
    def _subscribe(self, topic: str) -> None:
        self._consumer.subscribe([topic])

    @abstractmethod
    def consume(self, **kwargs) -> int:
        pass

    @translate_third_party_exceptions
    def _consume_single_message(self, timeout=30) -> Message:
        message = self._consumer.poll(timeout=timeout)
        raise_for_message(message)
        return message

    def consumed_message_matches(self, message: Message):
        if self.rule_tree is not None:
            return self.rule_tree.evaluate(message)
        else:
            return True

<<<<<<< HEAD
    def _assign_exact_partitions(self, topic: str, *, offset: int = 0, partition: int = 0) -> None:
        self._consumer.assign([TopicPartition(topic=topic, partition=partition, offset=offset)])


class MessageConsumer(AbstractConsumer):
    def __init__(self, group_id: str, topic_name: str, last: bool, match: str = None):
        super().__init__(group_id, topic_name, last, match)

    def consume(self, offset: int = 0, partition: int = 0) -> Message:
        self._assign_exact_partitions(self._topic_name, offset=offset, partition=partition)
        return self._consume_single_message(timeout=1)

=======
>>>>>>> 6a1d299f

class PingConsumer(AbstractConsumer):
    def __init__(self, group_id: str, topic_name: str, last: bool):
        super().__init__(group_id, topic_name, last)
        self._assign_exact_partitions(topic_name)

    @translate_third_party_exceptions
    def consume(self) -> Optional[Tuple[str, int]]:
        message = self._consume_single_message(timeout=1)
        msg_sent_at = pendulum.from_timestamp(float(message.value()))
        delta_sent = pendulum.now() - msg_sent_at
        return message.key(), delta_sent.microseconds / 1000

<<<<<<< HEAD
=======
    @translate_third_party_exceptions
    def _assign_exact_partitions(self, topic: str) -> None:
        self._consumer.assign([TopicPartition(topic=topic, partition=0, offset=0)])

>>>>>>> 6a1d299f

class FileConsumer(AbstractConsumer):
    def __init__(self, group_id: str, topic_name: str, working_dir: pathlib.Path, last: bool):
        super().__init__(group_id, topic_name, last)
        self.working_dir = working_dir
        offset_reset = "earliest"
        if last:
            offset_reset = "latest"

        self._config.update({"default.topic.config": {"auto.offset.reset": offset_reset}})
        self._consumer = confluent_kafka.Consumer(self._config)
        self._subscribe(topic_name)

    @translate_third_party_exceptions
    def consume(self, amount: int) -> int:
        counter = 0
        file_writers = {}

        with ExitStack() as stack:
            while counter < amount:
                try:
                    message = self._consume_single_message()
                except MessageEmptyException:
                    return counter

                if message.partition() not in file_writers:
                    partition = message.partition()
                    file_writer = self.get_file_writer(partition)
                    stack.enter_context(file_writer)
                    file_writers[partition] = file_writer

                file_writer = file_writers[partition]
                file_writer.write_message_to_file(message)
                counter += 1

        return counter

    def get_file_writer(self, partition: int) -> FileWriter:
        return PlainTextFileWriter((self.working_dir / f"partition_{partition}"))


class AvroFileConsumer(FileConsumer):
    def __init__(self, group_id: str, topic_name: str, working_dir: pathlib.Path, last: bool):
        super().__init__(group_id, topic_name, working_dir, last)
        self.schema_registry_client = SchemaRegistryClient(Config().schema_registry)
        self._subscribe(topic_name)

    def get_file_writer(self, partition: int) -> FileWriter:
        return AvroFileWriter((self.working_dir / f"partition_{partition}"), self.schema_registry_client)<|MERGE_RESOLUTION|>--- conflicted
+++ resolved
@@ -17,8 +17,6 @@
 )
 from esque.messages.avromessage import AvroFileWriter
 from esque.messages.message import FileWriter, PlainTextFileWriter
-from esque.ruleparser.ruleengine import RuleTree
-
 from esque.ruleparser.ruleengine import RuleTree
 
 
@@ -67,7 +65,7 @@
         else:
             return True
 
-<<<<<<< HEAD
+    @translate_third_party_exceptions
     def _assign_exact_partitions(self, topic: str, *, offset: int = 0, partition: int = 0) -> None:
         self._consumer.assign([TopicPartition(topic=topic, partition=partition, offset=offset)])
 
@@ -76,12 +74,11 @@
     def __init__(self, group_id: str, topic_name: str, last: bool, match: str = None):
         super().__init__(group_id, topic_name, last, match)
 
+    @translate_third_party_exceptions
     def consume(self, offset: int = 0, partition: int = 0) -> Message:
         self._assign_exact_partitions(self._topic_name, offset=offset, partition=partition)
         return self._consume_single_message(timeout=1)
 
-=======
->>>>>>> 6a1d299f
 
 class PingConsumer(AbstractConsumer):
     def __init__(self, group_id: str, topic_name: str, last: bool):
@@ -95,13 +92,6 @@
         delta_sent = pendulum.now() - msg_sent_at
         return message.key(), delta_sent.microseconds / 1000
 
-<<<<<<< HEAD
-=======
-    @translate_third_party_exceptions
-    def _assign_exact_partitions(self, topic: str) -> None:
-        self._consumer.assign([TopicPartition(topic=topic, partition=0, offset=0)])
-
->>>>>>> 6a1d299f
 
 class FileConsumer(AbstractConsumer):
     def __init__(self, group_id: str, topic_name: str, working_dir: pathlib.Path, last: bool):
