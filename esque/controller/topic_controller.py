--- conflicted
+++ resolved
@@ -43,10 +43,6 @@
         else:
             raise ValueError(f"TopicType needs to be part of {ClientTypes}")
 
-<<<<<<< HEAD
-    def list_topics(self, *, search_string: str = None, sort: bool = True, hide_internal: bool = True) -> List[Topic]:
-=======
-    @raise_for_kafka_exception
     def list_topics(
         self,
         *,
@@ -55,7 +51,6 @@
         hide_internal: bool = True,
         get_topic_objects: bool = True,
     ) -> List[Topic]:
->>>>>>> 15bafd6f
         self.cluster.confluent_client.poll(timeout=1)
         topic_results = self.cluster.confluent_client.list_topics().topics.values()
         topic_names = [t.topic for t in topic_results]
@@ -101,17 +96,12 @@
 
     def get_cluster_topic(self, topic_name: str) -> Topic:
         """Convenience function getting an existing topic based on topic_name"""
-        return self._update_from_cluster(Topic(topic_name))
+        return self.update_from_cluster(Topic(topic_name))
 
-<<<<<<< HEAD
-    def _update_from_cluster(self, topic: Topic):
-=======
     def get_local_topic(self, topic_name: str) -> Topic:
         return Topic(topic_name)
 
-    @raise_for_kafka_exception
     def update_from_cluster(self, topic: Topic):
->>>>>>> 15bafd6f
         """Takes a topic and, based on its name, updates all attributes from the cluster"""
 
         confluent_topic: ConfluentTopic = self._get_client_topic(topic.name, ClientTypes.Confluent)
