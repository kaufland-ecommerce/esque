from typing import Dict, List

import pykafka
from esque.cluster import Cluster
<<<<<<< HEAD
from esque.errors import raise_for_kafka_exception
=======
from esque.errors import translate_third_party_exceptions
>>>>>>> b411f548
from esque.resources.consumergroup import ConsumerGroup


class ConsumerGroupController:
    def __init__(self, cluster: Cluster):
        self.cluster = cluster

<<<<<<< HEAD
    @raise_for_kafka_exception
    def get_consumergroup(self, consumer_id) -> ConsumerGroup:
        return ConsumerGroup(consumer_id, self.cluster)

    @raise_for_kafka_exception
=======
    @translate_third_party_exceptions
    def get_consumergroup(self, consumer_id) -> ConsumerGroup:
        return ConsumerGroup(consumer_id, self.cluster)

    @translate_third_party_exceptions
>>>>>>> b411f548
    def list_consumer_groups(self) -> List[str]:
        brokers: Dict[int, pykafka.broker.Broker] = self.cluster.pykafka_client.cluster.brokers
        return list(
            set(group.decode("UTF-8") for _, broker in brokers.items() for group in broker.list_groups().groups)
        )<|MERGE_RESOLUTION|>--- conflicted
+++ resolved
@@ -2,11 +2,7 @@
 
 import pykafka
 from esque.cluster import Cluster
-<<<<<<< HEAD
-from esque.errors import raise_for_kafka_exception
-=======
 from esque.errors import translate_third_party_exceptions
->>>>>>> b411f548
 from esque.resources.consumergroup import ConsumerGroup
 
 
@@ -14,19 +10,11 @@
     def __init__(self, cluster: Cluster):
         self.cluster = cluster
 
-<<<<<<< HEAD
-    @raise_for_kafka_exception
-    def get_consumergroup(self, consumer_id) -> ConsumerGroup:
-        return ConsumerGroup(consumer_id, self.cluster)
-
-    @raise_for_kafka_exception
-=======
     @translate_third_party_exceptions
     def get_consumergroup(self, consumer_id) -> ConsumerGroup:
         return ConsumerGroup(consumer_id, self.cluster)
 
     @translate_third_party_exceptions
->>>>>>> b411f548
     def list_consumer_groups(self) -> List[str]:
         brokers: Dict[int, pykafka.broker.Broker] = self.cluster.pykafka_client.cluster.brokers
         return list(
