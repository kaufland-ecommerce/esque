--- conflicted
+++ resolved
@@ -9,12 +9,9 @@
 from esque.cli.output import red_bold
 from esque.clients.consumer import ConsumerFactory
 from esque.cluster import Cluster
-<<<<<<< HEAD
 from esque.config import Config
 from esque.controller.topic_controller import TopicController
 from esque.errors import translate_third_party_exceptions
-=======
->>>>>>> f7aa0726
 from esque.resources.consumergroup import ConsumerGroup
 
 
@@ -44,6 +41,7 @@
     def get_consumergroup(self, consumer_id) -> ConsumerGroup:
         return ConsumerGroup(consumer_id, self.cluster)
 
+    @translate_third_party_exceptions
     def list_consumer_groups(self) -> List[str]:
         brokers: Dict[int, pykafka.broker.Broker] = self.cluster.pykafka_client.cluster.brokers
         return list(
