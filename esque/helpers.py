import functools
import logging
from concurrent.futures import Future, wait
from itertools import islice
from typing import Type, TypeVar

import confluent_kafka
import pendulum
from confluent_kafka.cimpl import KafkaError

from esque.errors import FutureTimeoutException, raise_for_kafka_error

<<<<<<< HEAD
log = logging.getLogger(__name__)
=======
T = TypeVar("T")


class SingletonMeta(type):
    __instance: T

    def __init__(cls, *args, **kwargs):
        super().__init__(*args, **kwargs)
        cls.__instance = None

    def get_instance(cls: Type[T]) -> T:
        if cls.__instance is None:
            cls.set_instance(cls())
        return cls.__instance

    def set_instance(cls: Type[T], instance: T):
        cls.__instance = instance
>>>>>>> 11b5583a


def invalidate_cache_before(func):
    @functools.wraps(func)
    def wrapper(self, *args, **kwargs):
        self._client.poll(timeout=1)
        return func(self, *args, **kwargs)

    return wrapper


def invalidate_cache_after(func):
    @functools.wraps(func)
    def wrapper(self, *args, **kwargs):
        result = func(self, *args, **kwargs)
        self.cluster.confluent_client.poll(timeout=1)
        return result

    return wrapper


def ensure_kafka_future_done(future: Future, timeout: int = 60 * 5) -> Future:
    # Clients, such as confluents AdminClient, may return a done future with an exception
    done, not_done = wait({future}, timeout=timeout)

    if not_done:
        raise FutureTimeoutException("Future timed out after {} seconds".format(timeout))

    result = next(islice(done, 1))

    exception = result.exception()

    if exception is None:
        return result
    elif isinstance(exception, confluent_kafka.KafkaException):
        raise_for_kafka_error(exception.args[0])
    else:
        raise exception


def unpack_confluent_config(config):
    return {v.name: v.value for k, v in sorted(config.items())}


def log_error(err: KafkaError):
    if err is not None:
        log.error(f"KafkaError occured: {err.str()}")


def delta_t(start: pendulum.DateTime) -> str:
    now = pendulum.now()
    return now.to_datetime_string() + " " + (pendulum.now() - start).in_words()<|MERGE_RESOLUTION|>--- conflicted
+++ resolved
@@ -10,9 +10,8 @@
 
 from esque.errors import FutureTimeoutException, raise_for_kafka_error
 
-<<<<<<< HEAD
 log = logging.getLogger(__name__)
-=======
+
 T = TypeVar("T")
 
 
@@ -30,7 +29,6 @@
 
     def set_instance(cls: Type[T], instance: T):
         cls.__instance = instance
->>>>>>> 11b5583a
 
 
 def invalidate_cache_before(func):
