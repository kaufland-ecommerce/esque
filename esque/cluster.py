import operator

import pykafka
from confluent_kafka.admin import AdminClient, ConfigResource
from kazoo.client import KazooClient
from kazoo.retry import KazooRetry

from esque.config import Config
from esque.helpers import ensure_kafka_futures_done, unpack_confluent_config
from esque.topic_controller import TopicController


class Cluster:
    def __init__(self):
        self._config = Config()
        self.confluent_client = AdminClient(self._config.create_confluent_config())
        self.pykafka_client = pykafka.client.KafkaClient(
            **self._config.create_pykafka_config(), broker_version="1.0.0"
        )
        self.confluent_client.poll(timeout=1)
<<<<<<< HEAD
        self.zookeeper_client = Zookeeper(config=self._config)
=======
        self.__topic_controller = None

    @property
    def topic_controller(self) -> TopicController:
        if self.__topic_controller is None:
            self.__topic_controller = TopicController(self, self._config)
        return self.__topic_controller
>>>>>>> bbb496ff

    @property
    def bootstrap_servers(self):
        return self._config.bootstrap_servers

    def get_metadata(self):
        return self.confluent_client.list_topics(timeout=1)

    @property
    def brokers(self):
        metadata = self.confluent_client.list_topics(timeout=1)
        return sorted(
            [{"id": broker.id, "host": broker.host, "port": broker.port} for broker in metadata.brokers.values()],
            key=operator.itemgetter("id"),
        )

    def retrieve_config(self, config_type: ConfigResource.Type, id):
        requested_resources = [ConfigResource(config_type, str(id))]
        futures = self.confluent_client.describe_configs(requested_resources)
        (old_resource, future), = futures.items()
        future = ensure_kafka_futures_done([future])
<<<<<<< HEAD

        return future.result()


class Zookeeper:
    # See https://github.com/Yelp/kafka-utils/blob/master/kafka_utils/util/zookeeper.py
    def __init__(self, config: Config, *, retries: int = 5):
        self.config = config
        self.retries = retries

    def __enter__(self):
        self.zk = KazooClient(
            hosts=",".join(self.config.zookeeper_nodes),
            read_only=True,
            connection_retry=KazooRetry(max_tries=self.retries),
        )
        self.zk.start()
        return self

    def __exit__(self, type, value, traceback):
        self.zk.stop()

    def create(self, path, value, *, makepath):
        self.zk.create(path, value, makepath=makepath)
=======
        result = future.result()
        return unpack_confluent_config(result)
>>>>>>> bbb496ff
<|MERGE_RESOLUTION|>--- conflicted
+++ resolved
@@ -18,9 +18,7 @@
             **self._config.create_pykafka_config(), broker_version="1.0.0"
         )
         self.confluent_client.poll(timeout=1)
-<<<<<<< HEAD
         self.zookeeper_client = Zookeeper(config=self._config)
-=======
         self.__topic_controller = None
 
     @property
@@ -28,7 +26,6 @@
         if self.__topic_controller is None:
             self.__topic_controller = TopicController(self, self._config)
         return self.__topic_controller
->>>>>>> bbb496ff
 
     @property
     def bootstrap_servers(self):
@@ -50,9 +47,8 @@
         futures = self.confluent_client.describe_configs(requested_resources)
         (old_resource, future), = futures.items()
         future = ensure_kafka_futures_done([future])
-<<<<<<< HEAD
-
-        return future.result()
+        result = future.result()
+        return unpack_confluent_config(result)
 
 
 class Zookeeper:
@@ -74,8 +70,4 @@
         self.zk.stop()
 
     def create(self, path, value, *, makepath):
-        self.zk.create(path, value, makepath=makepath)
-=======
-        result = future.result()
-        return unpack_confluent_config(result)
->>>>>>> bbb496ff
+        self.zk.create(path, value, makepath=makepath)