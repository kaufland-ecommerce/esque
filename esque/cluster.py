import operator

import pykafka
from confluent_kafka.admin import AdminClient, ConfigResource

from esque.config import Config
from esque.controller.topic_controller import TopicController
<<<<<<< HEAD
from esque.errors import raise_for_kafka_exception
=======
from esque.errors import translate_third_party_exceptions
>>>>>>> b411f548
from esque.helpers import ensure_kafka_future_done, unpack_confluent_config


class Cluster:
<<<<<<< HEAD
    @raise_for_kafka_exception
=======
    @translate_third_party_exceptions
>>>>>>> b411f548
    def __init__(self):
        self._config = Config()
        self.confluent_client = AdminClient(self._config.create_confluent_config())
        self.pykafka_client = pykafka.client.KafkaClient(
            **self._config.create_pykafka_config(), broker_version="1.0.0"
        )
        self.confluent_client.poll(timeout=1)
        self.__topic_controller = None

    @property
    def topic_controller(self) -> TopicController:
        if self.__topic_controller is None:
            self.__topic_controller = TopicController(self, self._config)
        return self.__topic_controller

    @property
    def bootstrap_servers(self):
        return self._config.bootstrap_servers

    def get_metadata(self):
        return self.confluent_client.list_topics(timeout=1)

    @property
    def brokers(self):
        metadata = self.confluent_client.list_topics(timeout=1)
        return sorted(
            [{"id": broker.id, "host": broker.host, "port": broker.port} for broker in metadata.brokers.values()],
            key=operator.itemgetter("id"),
        )

    def retrieve_config(self, config_type: ConfigResource.Type, id):
        requested_resources = [ConfigResource(config_type, str(id))]
        futures = self.confluent_client.describe_configs(requested_resources)
        (old_resource, future), = futures.items()
        future = ensure_kafka_future_done(future)
        result = future.result()
        return unpack_confluent_config(result)<|MERGE_RESOLUTION|>--- conflicted
+++ resolved
@@ -5,20 +5,12 @@
 
 from esque.config import Config
 from esque.controller.topic_controller import TopicController
-<<<<<<< HEAD
-from esque.errors import raise_for_kafka_exception
-=======
 from esque.errors import translate_third_party_exceptions
->>>>>>> b411f548
 from esque.helpers import ensure_kafka_future_done, unpack_confluent_config
 
 
 class Cluster:
-<<<<<<< HEAD
-    @raise_for_kafka_exception
-=======
     @translate_third_party_exceptions
->>>>>>> b411f548
     def __init__(self):
         self._config = Config()
         self.confluent_client = AdminClient(self._config.create_confluent_config())
