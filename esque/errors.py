--- conflicted
+++ resolved
@@ -4,10 +4,7 @@
 
 import confluent_kafka
 import pykafka.exceptions
-<<<<<<< HEAD
-=======
 from click import ClickException
->>>>>>> b411f548
 from confluent_kafka import KafkaError, Message
 
 
@@ -43,47 +40,15 @@
         raise_for_kafka_error(message.error())
 
 
-<<<<<<< HEAD
-class ExceptionWithMessage(Exception):
-    def describe(self) -> str:
-        pass
-
-
-class KafkaException(ExceptionWithMessage):
-    def __init__(self, message: str, code: int):
-        self.message = message
-        self.code = code
-=======
 class ExceptionWithMessage(ClickException):
     def format_message(self):
         return f"{type(self).__name__}: {self.message}"
->>>>>>> b411f548
-
-    def describe(self) -> str:
-        return f"{self.message} with code {self.code}"
-
-<<<<<<< HEAD
-=======
+
+
 class ConfigException(ExceptionWithMessage):
     pass
->>>>>>> b411f548
-
-class ConsumerGroupDoesNotExistException(ExceptionWithMessage):
-    def __init__(self, consumer_id: str):
-        self.consumer_id = consumer_id
-
-<<<<<<< HEAD
-    def describe(self) -> str:
-        return f"Consumer Group does not exist for consumer id '{self.consumer_id}'"
-
-
-class ConfigNotExistsException(ExceptionWithMessage):
-    def describe(self) -> str:
-        return "Config does not exist."
-
-
-class ContextNotDefinedException(ExceptionWithMessage):
-=======
+
+
 class MissingSaslParameter(ConfigException):
     pass
 
@@ -126,7 +91,6 @@
 class ContextNotDefinedException(ExceptionWithMessage):
     exit_code = 7
 
->>>>>>> b411f548
     def __init__(self, message: str = None):
         if message is None:
             message = "Context cannot be found."
@@ -134,10 +98,7 @@
 
 
 class FutureTimeoutException(ExceptionWithMessage):
-<<<<<<< HEAD
-=======
     exit_code = 8
->>>>>>> b411f548
     pass
 
 
@@ -155,8 +116,20 @@
 
 
 class TopicDoesNotExistException(KafkaException):
-<<<<<<< HEAD
-    pass
+    exit_code = 3
+
+
+class ConnectionFailedException(ExceptionWithMessage):
+    exit_code = 9
+
+    def __init__(self, pykafka_exception: pykafka.exceptions.KafkaException):
+        self.pykafka_exception = pykafka_exception
+
+        if isinstance(self.pykafka_exception.args, str):
+            msg = self.pykafka_exception.args
+        else:
+            msg = f"Connection to brokers failed."
+        super().__init__(msg)
 
 
 class TopicConfigNotValidException(ExceptionWithMessage):
@@ -174,33 +147,6 @@
         stripped_messages = list(map(lambda x: x.strip("\t"), messages))
         joined_message = "\n".join(stripped_messages)
         TopicConfigNotValidException.__init__(self, joined_message)
-
-
-class ConnectionFailedException(ExceptionWithMessage):
-    def __init__(self, pykafka_exception: pykafka.exceptions.KafkaException):
-        self.pykafka_exception = pykafka_exception
-
-    def describe(self) -> str:
-        if isinstance(self.pykafka_exception.args, str):
-            return self.pykafka_exception.args
-
-        return f"Connection to brokers failed."
-=======
-    exit_code = 3
-
-
-class ConnectionFailedException(ExceptionWithMessage):
-    exit_code = 9
-
-    def __init__(self, pykafka_exception: pykafka.exceptions.KafkaException):
-        self.pykafka_exception = pykafka_exception
-
-        if isinstance(self.pykafka_exception.args, str):
-            msg = self.pykafka_exception.args
-        else:
-            msg = f"Connection to brokers failed."
-        super().__init__(msg)
->>>>>>> b411f548
 
 
 ERROR_LOOKUP: Dict[int, Type[KafkaException]] = {
