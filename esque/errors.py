from typing import Dict, Type

from confluent_kafka import KafkaError, Message

import pykafka.exceptions


def raise_for_kafka_error(err: KafkaError):
    if not err:
        return None

    if err.code() in CONFLUENT_ERROR_LOOKUP.keys():
        raise CONFLUENT_ERROR_LOOKUP[err.code()](err.str(), err.code())
    else:
        raise KafkaException(err.str(), err.code())


def raise_for_message(message: Message):
    if message is None:
        raise MessageEmptyException
    elif message.error() is not None:
        raise_for_kafka_error(message.error())


class EsqueException(Exception):
    pass


class ExceptionWithMessage(EsqueException):
    def __init__(self, message):
        self.message = message

    def format_message(self):
        return f"{type(self).__name__}: {self.message}"


class EditCanceled(ExceptionWithMessage):
    def __init__(self):
        super().__init__("Edit canceled.")


class ConfigVersionException(ExceptionWithMessage):
    def __init__(self, current, expected):
        super().__init__(f"Expected config version {expected}, got {current}.")


class ConfigTooOld(ConfigVersionException):
    def __init__(self, current, expected):
        super().__init__(current, expected)
        self.message += "\nRun `esque config migrate` to migrate to new version."


class ConfigTooNew(ConfigVersionException):
    def __init__(self, current, expected):
        super().__init__(current, expected)
        self.message += "\nYou might find a backup from last config migration next to your current config."


class ConfigException(ExceptionWithMessage):
    pass


class MissingSaslParameter(ConfigException):
    pass


class UnsupportedSaslMechanism(ConfigException):
    pass


class KafkaException(ExceptionWithMessage):
    def __init__(self, message: str, code: int):
        super().__init__(f"{message} with code {code}")
        self.code = code


class ConsumerGroupDoesNotExistException(ExceptionWithMessage):
    def __init__(self, consumer_id: str):
        super().__init__(f"Consumer Group does not exist for consumer id '{self.consumer_id}'")
        self.consumer_id = consumer_id


class ConfigNotExistsException(ExceptionWithMessage):
    def __init__(self):
        super().__init__("Config does not exist.")


class NoConfirmationPossibleException(ExceptionWithMessage):
    def __init__(self):
        super().__init__(
            "You are running this command in a non-interactive mode. To do this you must use the --no-verify option."
        )


class ContextNotDefinedException(ExceptionWithMessage):
    def __init__(self, message: str = None):
        if message is None:
            message = "Context cannot be found."
        super().__init__(message)


class FutureTimeoutException(ExceptionWithMessage):
    pass


class MessageEmptyException(KafkaException):
    def __init__(self):
        super().__init__("Consumed Message is empty.", -185)


class TopicAlreadyExistsException(KafkaException):
    pass


class EndOfPartitionReachedException(KafkaException):
    pass


class TopicDoesNotExistException(KafkaException):
    pass


class InvalidReplicationFactorException(KafkaException):
    pass


class ConnectionFailedException(ExceptionWithMessage):
    def __init__(self, pykafka_exception: pykafka.exceptions.KafkaException):
        self.pykafka_exception = pykafka_exception

        if isinstance(self.pykafka_exception.args, str):
            msg = self.pykafka_exception.args
        else:
            msg = f"Connection to brokers failed."
        super().__init__(msg)


class ValidationException(ExceptionWithMessage):
    pass


class YamaleValidationException(ValidationException):
    def __init__(self, validation_error: ValueError):
        complete_message = validation_error.args[0]
        messages = complete_message.split("\n")[2:]
        stripped_messages = list(map(lambda x: x.strip("\t"), messages))
        joined_message = "\n".join(stripped_messages)
        super().__init__(joined_message)


class TopicConfigNotValidException(YamaleValidationException):
    pass


<<<<<<< HEAD
class EsqueConfigNotValidException(YamaleValidationException):
    pass


ERROR_LOOKUP: Dict[int, Type[KafkaException]] = {
    3: TopicDoesNotExistException,
    36: TopicAlreadyExistsException,
    -191: EndOfPartitionReachedException,
}


class ErrorCode(Enum):
    BROKER_NOT_AVAILABLE = 8
    CLUSTER_AUTHORIZATION_FAILED = 31
    CONCURRENT_TRANSACTIONS = 51
    DELEGATION_TOKEN_AUTHORIZATION_FAILED = 65
    DELEGATION_TOKEN_AUTH_DISABLED = 61
    DELEGATION_TOKEN_EXPIRED = 66
    DELEGATION_TOKEN_NOT_FOUND = 62
    DELEGATION_TOKEN_OWNER_MISMATCH = 63
    DELEGATION_TOKEN_REQUEST_NOT_ALLOWED = 64
    DUPLICATE_SEQUENCE_NUMBER = 46
    FETCH_SESSION_ID_NOT_FOUND = 70
    GROUP_AUTHORIZATION_FAILED = 30
    GROUP_COORDINATOR_NOT_AVAILABLE = 15
    GROUP_ID_NOT_FOUND = 69
    GROUP_LOAD_IN_PROGRESS = 14
    ILLEGAL_GENERATION = 22
    ILLEGAL_SASL_STATE = 34
    INCONSISTENT_GROUP_PROTOCOL = 23
    INVALID_COMMIT_OFFSET_SIZE = 28
    INVALID_CONFIG = 40
    INVALID_FETCH_SESSION_EPOCH = 71
    INVALID_GROUP_ID = 24
    INVALID_MSG = 2
    INVALID_MSG_SIZE = 4
    INVALID_PARTITIONS = 37
    INVALID_PRINCIPAL_TYPE = 67
    INVALID_PRODUCER_EPOCH = 47
    INVALID_PRODUCER_ID_MAPPING = 49
    INVALID_REPLICATION_FACTOR = 38
    INVALID_REPLICA_ASSIGNMENT = 39
    INVALID_REQUEST = 42
    INVALID_REQUIRED_ACKS = 21
    INVALID_SESSION_TIMEOUT = 26
    INVALID_TIMESTAMP = 32
    INVALID_TRANSACTION_TIMEOUT = 50
    INVALID_TXN_STATE = 48
    KAFKA_STORAGE_ERROR = 56
    LEADER_NOT_AVAILABLE = 5
    LISTENER_NOT_FOUND = 72
    LOG_DIR_NOT_FOUND = 57
    MSG_SIZE_TOO_LARGE = 10
    NETWORK_EXCEPTION = 13
    NON_EMPTY_GROUP = 68
    NOT_CONTROLLER = 41
    NOT_COORDINATOR_FOR_GROUP = 16
    NOT_ENOUGH_REPLICAS = 19
    NOT_ENOUGH_REPLICAS_AFTER_APPEND = 20
    NOT_LEADER_FOR_PARTITION = 6
    NO_ERROR = 0
    OFFSET_METADATA_TOO_LARGE = 12
    OFFSET_OUT_OF_RANGE = 1
    OPERATION_NOT_ATTEMPTED = 55
    OUT_OF_ORDER_SEQUENCE_NUMBER = 45
    POLICY_VIOLATION = 44
    REASSIGNMENT_IN_PROGRESS = 60
    REBALANCE_IN_PROGRESS = 27
    RECORD_LIST_TOO_LARGE = 18
    REPLICA_NOT_AVAILABLE = 9
    REQUEST_TIMED_OUT = 7
    SASL_AUTHENTICATION_FAILED = 58
    SECURITY_DISABLED = 54
    STALE_CTRL_EPOCH = 11
    TOPIC_ALREADY_EXISTS = 36
    TOPIC_AUTHORIZATION_FAILED = 29
    TOPIC_DELETION_DISABLED = 73
    TOPIC_EXCEPTION = 17
    TRANSACTIONAL_ID_AUTHORIZATION_FAILED = 53
    TRANSACTION_COORDINATOR_FENCED = 52
    UNKNOWN = -1
    UNKNOWN_MEMBER_ID = 25
    UNKNOWN_PRODUCER_ID = 59
    UNKNOWN_TOPIC_OR_PART = 3
    UNSUPPORTED_COMPRESSION_TYPE = 74
    UNSUPPORTED_FOR_MESSAGE_FORMAT = 43
    UNSUPPORTED_SASL_MECHANISM = 33
    UNSUPPORTED_VERSION = 35
    _ALL_BROKERS_DOWN = -187
    _ASSIGN_PARTITIONS = -175
    _AUTHENTICATION = -169
    _BAD_COMPRESSION = -198
    _BAD_MSG = -199
    _CONFLICT = -173
    _CRIT_SYS_RESOURCE = -194
    _DESTROY = -197
    _EXISTING_SUBSCRIPTION = -176
    _FAIL = -196
    _FATAL = -150
    _FS = -189
    _GAPLESS_GUARANTEE = -148
    _INCONSISTENT = -149
    _INTR = -163
    _INVALID_ARG = -186
    _INVALID_TYPE = -154
    _IN_PROGRESS = -178
    _ISR_INSUFF = -183
    _KEY_DESERIALIZATION = -160
    _KEY_SERIALIZATION = -162
    _MAX_POLL_EXCEEDED = -147
    _MSG_TIMED_OUT = -192
    _NODE_UPDATE = -182
    _NOENT = -156
    _NOT_IMPLEMENTED = -170
    _NO_OFFSET = -168
    _OUTDATED = -167
    _PARTIAL = -158
    _PARTITION_EOF = -191
    _PREV_IN_PROGRESS = -177
    _PURGE_INFLIGHT = -151
    _PURGE_QUEUE = -152
    _QUEUE_FULL = -184
    _READ_ONLY = -157
    _RESOLVE = -193
    _RETRY = -153
    _REVOKE_PARTITIONS = -174
    _SSL = -181
    _STATE = -172
    _TIMED_OUT = -185
    _TIMED_OUT_QUEUE = -166
    _TRANSPORT = -195
    _UNDERFLOW = -155
    _UNKNOWN_GROUP = -179
    _UNKNOWN_PARTITION = -190
    _UNKNOWN_PROTOCOL = -171
    _UNKNOWN_TOPIC = -188
    _UNSUPPORTED_FEATURE = -165
    _VALUE_DESERIALIZATION = -159
    _VALUE_SERIALIZATION = -161
    _WAIT_CACHE = -164
    _WAIT_COORD = -180
=======
CONFLUENT_ERROR_LOOKUP: Dict[int, Type[KafkaException]] = {
    KafkaError.UNKNOWN_TOPIC_OR_PART: TopicDoesNotExistException,
    KafkaError.TOPIC_ALREADY_EXISTS: TopicAlreadyExistsException,
    KafkaError._PARTITION_EOF: EndOfPartitionReachedException,
    KafkaError.INVALID_REPLICATION_FACTOR: InvalidReplicationFactorException,
}
>>>>>>> f7aa0726
<|MERGE_RESOLUTION|>--- conflicted
+++ resolved
@@ -152,153 +152,13 @@
     pass
 
 
-<<<<<<< HEAD
 class EsqueConfigNotValidException(YamaleValidationException):
     pass
 
 
-ERROR_LOOKUP: Dict[int, Type[KafkaException]] = {
-    3: TopicDoesNotExistException,
-    36: TopicAlreadyExistsException,
-    -191: EndOfPartitionReachedException,
-}
-
-
-class ErrorCode(Enum):
-    BROKER_NOT_AVAILABLE = 8
-    CLUSTER_AUTHORIZATION_FAILED = 31
-    CONCURRENT_TRANSACTIONS = 51
-    DELEGATION_TOKEN_AUTHORIZATION_FAILED = 65
-    DELEGATION_TOKEN_AUTH_DISABLED = 61
-    DELEGATION_TOKEN_EXPIRED = 66
-    DELEGATION_TOKEN_NOT_FOUND = 62
-    DELEGATION_TOKEN_OWNER_MISMATCH = 63
-    DELEGATION_TOKEN_REQUEST_NOT_ALLOWED = 64
-    DUPLICATE_SEQUENCE_NUMBER = 46
-    FETCH_SESSION_ID_NOT_FOUND = 70
-    GROUP_AUTHORIZATION_FAILED = 30
-    GROUP_COORDINATOR_NOT_AVAILABLE = 15
-    GROUP_ID_NOT_FOUND = 69
-    GROUP_LOAD_IN_PROGRESS = 14
-    ILLEGAL_GENERATION = 22
-    ILLEGAL_SASL_STATE = 34
-    INCONSISTENT_GROUP_PROTOCOL = 23
-    INVALID_COMMIT_OFFSET_SIZE = 28
-    INVALID_CONFIG = 40
-    INVALID_FETCH_SESSION_EPOCH = 71
-    INVALID_GROUP_ID = 24
-    INVALID_MSG = 2
-    INVALID_MSG_SIZE = 4
-    INVALID_PARTITIONS = 37
-    INVALID_PRINCIPAL_TYPE = 67
-    INVALID_PRODUCER_EPOCH = 47
-    INVALID_PRODUCER_ID_MAPPING = 49
-    INVALID_REPLICATION_FACTOR = 38
-    INVALID_REPLICA_ASSIGNMENT = 39
-    INVALID_REQUEST = 42
-    INVALID_REQUIRED_ACKS = 21
-    INVALID_SESSION_TIMEOUT = 26
-    INVALID_TIMESTAMP = 32
-    INVALID_TRANSACTION_TIMEOUT = 50
-    INVALID_TXN_STATE = 48
-    KAFKA_STORAGE_ERROR = 56
-    LEADER_NOT_AVAILABLE = 5
-    LISTENER_NOT_FOUND = 72
-    LOG_DIR_NOT_FOUND = 57
-    MSG_SIZE_TOO_LARGE = 10
-    NETWORK_EXCEPTION = 13
-    NON_EMPTY_GROUP = 68
-    NOT_CONTROLLER = 41
-    NOT_COORDINATOR_FOR_GROUP = 16
-    NOT_ENOUGH_REPLICAS = 19
-    NOT_ENOUGH_REPLICAS_AFTER_APPEND = 20
-    NOT_LEADER_FOR_PARTITION = 6
-    NO_ERROR = 0
-    OFFSET_METADATA_TOO_LARGE = 12
-    OFFSET_OUT_OF_RANGE = 1
-    OPERATION_NOT_ATTEMPTED = 55
-    OUT_OF_ORDER_SEQUENCE_NUMBER = 45
-    POLICY_VIOLATION = 44
-    REASSIGNMENT_IN_PROGRESS = 60
-    REBALANCE_IN_PROGRESS = 27
-    RECORD_LIST_TOO_LARGE = 18
-    REPLICA_NOT_AVAILABLE = 9
-    REQUEST_TIMED_OUT = 7
-    SASL_AUTHENTICATION_FAILED = 58
-    SECURITY_DISABLED = 54
-    STALE_CTRL_EPOCH = 11
-    TOPIC_ALREADY_EXISTS = 36
-    TOPIC_AUTHORIZATION_FAILED = 29
-    TOPIC_DELETION_DISABLED = 73
-    TOPIC_EXCEPTION = 17
-    TRANSACTIONAL_ID_AUTHORIZATION_FAILED = 53
-    TRANSACTION_COORDINATOR_FENCED = 52
-    UNKNOWN = -1
-    UNKNOWN_MEMBER_ID = 25
-    UNKNOWN_PRODUCER_ID = 59
-    UNKNOWN_TOPIC_OR_PART = 3
-    UNSUPPORTED_COMPRESSION_TYPE = 74
-    UNSUPPORTED_FOR_MESSAGE_FORMAT = 43
-    UNSUPPORTED_SASL_MECHANISM = 33
-    UNSUPPORTED_VERSION = 35
-    _ALL_BROKERS_DOWN = -187
-    _ASSIGN_PARTITIONS = -175
-    _AUTHENTICATION = -169
-    _BAD_COMPRESSION = -198
-    _BAD_MSG = -199
-    _CONFLICT = -173
-    _CRIT_SYS_RESOURCE = -194
-    _DESTROY = -197
-    _EXISTING_SUBSCRIPTION = -176
-    _FAIL = -196
-    _FATAL = -150
-    _FS = -189
-    _GAPLESS_GUARANTEE = -148
-    _INCONSISTENT = -149
-    _INTR = -163
-    _INVALID_ARG = -186
-    _INVALID_TYPE = -154
-    _IN_PROGRESS = -178
-    _ISR_INSUFF = -183
-    _KEY_DESERIALIZATION = -160
-    _KEY_SERIALIZATION = -162
-    _MAX_POLL_EXCEEDED = -147
-    _MSG_TIMED_OUT = -192
-    _NODE_UPDATE = -182
-    _NOENT = -156
-    _NOT_IMPLEMENTED = -170
-    _NO_OFFSET = -168
-    _OUTDATED = -167
-    _PARTIAL = -158
-    _PARTITION_EOF = -191
-    _PREV_IN_PROGRESS = -177
-    _PURGE_INFLIGHT = -151
-    _PURGE_QUEUE = -152
-    _QUEUE_FULL = -184
-    _READ_ONLY = -157
-    _RESOLVE = -193
-    _RETRY = -153
-    _REVOKE_PARTITIONS = -174
-    _SSL = -181
-    _STATE = -172
-    _TIMED_OUT = -185
-    _TIMED_OUT_QUEUE = -166
-    _TRANSPORT = -195
-    _UNDERFLOW = -155
-    _UNKNOWN_GROUP = -179
-    _UNKNOWN_PARTITION = -190
-    _UNKNOWN_PROTOCOL = -171
-    _UNKNOWN_TOPIC = -188
-    _UNSUPPORTED_FEATURE = -165
-    _VALUE_DESERIALIZATION = -159
-    _VALUE_SERIALIZATION = -161
-    _WAIT_CACHE = -164
-    _WAIT_COORD = -180
-=======
 CONFLUENT_ERROR_LOOKUP: Dict[int, Type[KafkaException]] = {
     KafkaError.UNKNOWN_TOPIC_OR_PART: TopicDoesNotExistException,
     KafkaError.TOPIC_ALREADY_EXISTS: TopicAlreadyExistsException,
     KafkaError._PARTITION_EOF: EndOfPartitionReachedException,
     KafkaError.INVALID_REPLICATION_FACTOR: InvalidReplicationFactorException,
-}
->>>>>>> f7aa0726
+}