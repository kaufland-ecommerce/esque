--- conflicted
+++ resolved
@@ -1,26 +1,13 @@
-<<<<<<< HEAD
-import sys
-=======
->>>>>>> b411f548
 from functools import wraps
 from shutil import copyfile
 
 import click
-<<<<<<< HEAD
-from click import make_pass_decorator, option
-
-from esque.cli.helpers import ensure_approval
-from esque.cluster import Cluster
-from esque.config import config_dir, config_path, sample_config_path, Config
-from esque.errors import ConfigNotExistsException, ExceptionWithMessage
-=======
 from click import ClickException, make_pass_decorator, option
 
 from esque.cli.helpers import ensure_approval
 from esque.cluster import Cluster
 from esque.config import Config, config_dir, config_path, sample_config_path
 from esque.errors import ConfigNotExistsException
->>>>>>> b411f548
 
 
 class State(object):
@@ -68,31 +55,6 @@
     )(f)
 
 
-<<<<<<< HEAD
-def error_handler(f):
-    @click.option("-v", "--verbose", help="More detailed information.", default=False, is_flag=True)
-    @wraps(f)
-    def wrapper(*args, **kwargs):
-        verbose = kwargs["verbose"]
-        del kwargs["verbose"]
-        try:
-            f(*args, **kwargs)
-        except Exception as e:
-            if verbose:
-                raise
-
-            if isinstance(e, ExceptionWithMessage):
-                click.echo(click.style(e.describe(), fg="red"))
-            else:
-                click.echo(
-                    click.style(
-                        f"An Exception of type {type(e).__name__} occured. Use verbose mode with '--verbose' "
-                        f"to see more information.",
-                        fg="red",
-                    )
-                )
-            sys.exit(1)
-=======
 output_format_option = click.option(
     "-o",
     "--output-format",
@@ -113,6 +75,5 @@
                 raise
             else:
                 raise ClickException(f"An Exception of type {type(e).__name__} occurred.")
->>>>>>> b411f548
 
     return wrapper