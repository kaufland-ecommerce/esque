--- conflicted
+++ resolved
@@ -15,7 +15,7 @@
 class State(object):
     def __init__(self):
         self.no_verify = False
-<<<<<<< HEAD
+        self._verbose = False
         self._cluster = None
         self._config = None
 
@@ -24,9 +24,6 @@
         if self._config is None:
             self._create_config()
         return self._config
-=======
-        self._verbose = False
->>>>>>> f7aa0726
 
     def _create_config(self):
         try:
