--- conflicted
+++ resolved
@@ -199,11 +199,7 @@
 
 
 STYLE_MAPPING = {
-<<<<<<< HEAD
-    "Topic": green_bold,
-=======
     "topic": green_bold,
->>>>>>> f7aa0726
     "cleanup.policy": bold,
     "flush.ms": bold,
     "delete.retention.ms": bold,
@@ -230,15 +226,11 @@
 }
 
 
-<<<<<<< HEAD
-def tuple_representer(dumper: SafeRepresenter, data: Tuple) -> SequenceNode:
-=======
 def tuple_representer(dumper: SafeRepresenter, data: Watermark) -> SequenceNode:
     return dumper.represent_list(list(data))
 
 
 def watermark_representer(dumper: SafeRepresenter, data: Watermark) -> SequenceNode:
->>>>>>> f7aa0726
     return dumper.represent_list(list(data))
 
 
@@ -248,10 +240,7 @@
 
 SafeDumper.add_representer(Tuple, tuple_representer)
 SafeDumper.add_representer(bytes, bytes_representer)
-<<<<<<< HEAD
-=======
 SafeDumper.add_representer(Watermark, watermark_representer)
->>>>>>> f7aa0726
 
 
 class BytesEncoder(json.JSONEncoder):
@@ -262,19 +251,12 @@
         return json.JSONEncoder.default(self, obj)
 
 
-<<<<<<< HEAD
-def format_output(output, output_format):
-=======
 def format_output(output: Any, output_format: str) -> str:
->>>>>>> f7aa0726
     if output_format == "yaml":
         return yaml.dump(output, default_flow_style=False, sort_keys=False, Dumper=yaml.SafeDumper)
     elif output_format == "json":
         return json.dumps(output, indent=4, cls=BytesEncoder)
-<<<<<<< HEAD
-=======
     elif isinstance(output, list):
         return pretty_list(output, break_lists=True, broken_list_separator="")
->>>>>>> f7aa0726
     else:
         return pretty(output, break_lists=True)