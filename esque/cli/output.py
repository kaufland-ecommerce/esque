--- conflicted
+++ resolved
@@ -126,13 +126,8 @@
     output = []
     for name, diff in topics_config_diff.items():
         config_diff_attributes = {}
-<<<<<<< HEAD
-        for attribute, value in diff.items():
-            config_diff_attributes[attribute] = f"{value[0]} -> {value[1]}"
-=======
         for attr, old, new in diff.changes():
             config_diff_attributes[attr] = f"{old} -> {new}"
->>>>>>> 8eb78ce5
         output.append({click.style(name, bold=True, fg="yellow"): {"Config Diff": config_diff_attributes}})
 
     return pretty({"Configuration changes": output})
