--- conflicted
+++ resolved
@@ -10,11 +10,7 @@
 
 from esque import __version__
 from esque.cli.helpers import HandleFileOnFinished, ensure_approval, isatty
-<<<<<<< HEAD
-from esque.cli.options import State, error_handler, no_verify_option, pass_state, output_format_option
-=======
 from esque.cli.options import State, error_handler, no_verify_option, output_format_option, pass_state
->>>>>>> 33700f39
 from esque.cli.output import (
     blue_bold,
     bold,
@@ -24,10 +20,7 @@
     pretty_new_topic_configs,
     pretty_topic_diffs,
     pretty_unchanged_topic_configs,
-<<<<<<< HEAD
     red_bold,
-=======
->>>>>>> 33700f39
 )
 from esque.clients.consumer import AvroFileConsumer, FileConsumer, PingConsumer
 from esque.clients.producer import AvroFileProducer, FileProducer, PingProducer
