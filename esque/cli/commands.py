--- conflicted
+++ resolved
@@ -10,13 +10,10 @@
 from click import MissingParameter, UsageError, version_option
 
 from esque import __version__
-<<<<<<< HEAD
+from esque.cli.helpers import HandleFileOnFinished, ensure_approval, isatty
+from esque.cli.options import State, error_handler, no_verify_option, output_format_option, pass_state
 from esque.cli.helpers import ensure_approval, isatty
 from esque.cli.options import error_handler, no_verify_option, output_format_option, pass_state, State
-=======
-from esque.cli.helpers import HandleFileOnFinished, ensure_approval, isatty
-from esque.cli.options import State, error_handler, no_verify_option, output_format_option, pass_state
->>>>>>> 3648d508
 from esque.cli.output import (
     blue_bold,
     bold,
@@ -26,19 +23,12 @@
     pretty_new_topic_configs,
     pretty_topic_diffs,
     pretty_unchanged_topic_configs,
-<<<<<<< HEAD
-=======
     red_bold,
->>>>>>> 3648d508
 )
 from esque.clients.consumer import consume_to_file_ordered, consume_to_files, ConsumerFactory
 from esque.clients.producer import PingProducer, ProducerFactory
 from esque.cluster import Cluster
-<<<<<<< HEAD
 from esque.config import Config, config_dir, config_path, PING_GROUP_ID, PING_TOPIC, sample_config_path
-=======
-from esque.config import PING_GROUP_ID, PING_TOPIC, Config, config_dir, config_path, sample_config_path
->>>>>>> 3648d508
 from esque.controller.consumergroup_controller import ConsumerGroupController
 from esque.resources.broker import Broker
 from esque.resources.topic import copy_to_local, Topic
