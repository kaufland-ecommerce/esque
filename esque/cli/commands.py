--- conflicted
+++ resolved
@@ -17,28 +17,21 @@
     bold,
     green_bold,
     pretty,
+    pretty_consumergroup_simple_overview,
     pretty_new_topic_configs,
     pretty_topic_diffs,
     pretty_unchanged_topic_configs,
-    pretty_consumergroup_simple_overview,
 )
 from esque.clients.consumer import AvroFileConsumer, FileConsumer, PingConsumer
 from esque.clients.producer import AvroFileProducer, FileProducer, PingProducer
 from esque.cluster import Cluster
-<<<<<<< HEAD
-
-from esque.config import PING_TOPIC, PING_GROUP_ID, config_dir, config_path, sample_config_path, Config
-from esque.errors import ConsumerGroupDoesNotExistException, ContextNotDefinedException, TopicAlreadyExistsException
-=======
 from esque.config import Config, PING_GROUP_ID, PING_TOPIC, config_dir, config_path, sample_config_path
-from esque.controller.consumergroup_controller import ConsumerGroupController
 from esque.errors import (
     ConsumerGroupDoesNotExistException,
     ContextNotDefinedException,
     TopicAlreadyExistsException,
     TopicDoesNotExistException,
 )
->>>>>>> 919108f2
 from esque.resources.broker import Broker
 from esque.resources.topic import Topic
 
