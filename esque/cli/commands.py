--- conflicted
+++ resolved
@@ -1,5 +1,6 @@
 import getpass
 import pathlib
+import pwd
 import sys
 import time
 from pathlib import Path
@@ -7,7 +8,6 @@
 from time import sleep
 
 import click
-import pwd
 import yaml
 from click import MissingParameter, version_option
 
@@ -70,10 +70,15 @@
     pass
 
 
-<<<<<<< HEAD
-@esque.group(help="Edit a resource or your esque config")
+@esque.group(help="Edit a resource")
 @default_options
 def edit(state: State):
+    pass
+
+
+@esque.group(help="Configuration-related options")
+@default_options
+def config(state: State):
     pass
 
 
@@ -81,22 +86,6 @@
 def list_topics(state: State, _, incomplete):
     cluster = state.cluster
     return [topic.name for topic in cluster.topic_controller.list_topics(search_string=incomplete)]
-=======
-@esque.group(help="Edit a resource")
-def edit():
-    pass
-
-
-@esque.group(help="Configuration-related options")
-def config():
-    pass
-
-
-# TODO: Figure out how to pass the state object
-def list_topics(ctx, args, incomplete):
-    cluster = Cluster()
-    return [topic["name"] for topic in cluster.topic_controller.list_topics(search_string=incomplete)]
->>>>>>> 347ed91c
 
 
 @pass_state
@@ -133,8 +122,8 @@
 
 
 @config.command("autocomplete", help="Generate the autocompletion script.")
-@error_handler
-def config_autocomplete():
+@default_options
+def config_autocomplete(state: State):
     directory = config_dir()
     config_file_name = "autocomplete.sh"
     config_file: Path = directory / config_file_name
