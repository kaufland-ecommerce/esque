from time import sleep

import click
from click import version_option

from esque.__version__ import __version__
from esque.broker import Broker
from esque.cli.helpers import ensure_approval
from esque.cli.options import State, no_verify_option, pass_state
from esque.cli.output import bold, pretty
from esque.clients import Consumer, Producer
from esque.cluster import Cluster
from esque.config import PING_TOPIC, Config
from esque.consumergroup import ConsumerGroupController
from esque.errors import (
    ConsumerGroupDoesNotExistException,
    ContextNotDefinedException,
    TopicAlreadyExistsException,
)
from esque.topic import TopicController


@click.group(help="(Kafka-)esque.")
@version_option(__version__)
<<<<<<< HEAD
def esque():
=======
def esque(version):
>>>>>>> b5c6902f
    pass


@esque.group(help="Get a quick overview of different resources.")
def get():
    pass


@esque.group(help="Get detailed informations about a resource.")
def describe():
    pass


@esque.group(help="Create a new instance of a resource.")
def create():
    pass


@esque.group(help="Delete a resource.")
def delete():
    pass


# TODO: Figure out how to pass the state object
def list_topics(ctx, args, incomplete):
    cluster = Cluster()
    return [
        topic["name"]
        for topic in TopicController(cluster).list_topics(search_string=incomplete)
    ]


def list_contexts(ctx, args, incomplete):
    config = Config()
    return [
        context
        for context in config.available_contexts
        if context.startswith(incomplete)
    ]


@esque.command("ctx", help="Switch clusters.")
@click.argument("context", required=False, default=None, autocompletion=list_contexts)
@pass_state
def ctx(state, context):
    if not context:
        for c in state.config.available_contexts:
            if c == state.config.current_context:
                click.echo(bold(c))
            else:
                click.echo(c)
    if context:
        try:
            state.config.context_switch(context)
        except ContextNotDefinedException:
            click.echo(f"Context {context} does not exist")


@create.command("topic")
@click.argument("topic-name", required=True)
@no_verify_option
@pass_state
def create_topic(state: State, topic_name):
    if ensure_approval("Are you sure?", no_verify=state.no_verify):
        TopicController(state.cluster).create_topic(topic_name)


@delete.command("topic")
@click.argument(
    "topic-name", required=True, type=click.STRING, autocompletion=list_topics
)
@no_verify_option
@pass_state
def delete_topic(state: State, topic_name: str):
    topic_controller = TopicController(state.cluster)
    if ensure_approval("Are you sure?", no_verify=state.no_verify):
        topic_controller.delete_topic(topic_name)

        assert topic_name not in topic_controller.list_topics()


@describe.command("topic")
@click.argument(
    "topic-name", required=True, type=click.STRING, autocompletion=list_topics
)
@pass_state
def describe_topic(state, topic_name):
    partitions, config = TopicController(state.cluster).get_topic(topic_name).describe()

    click.echo(bold(f"Topic: {topic_name}"))

    for idx, partition in enumerate(partitions):
        click.echo(pretty(partition, break_lists=True))

    click.echo(pretty(config))


@get.command("offsets")
@click.argument(
    "topic-name", required=False, type=click.STRING, autocompletion=list_topics
)
@pass_state
def get_offsets(state, topic_name):
    # TODO: Gathering of all offsets takes super long
    topics = TopicController(state.cluster).list_topics(search_string=topic_name)

    offsets = {
        topic.name: max([v for v in topic.get_offsets().values()]) for topic in topics
    }

    click.echo(pretty(offsets))


@describe.command("broker")
@click.argument("broker-id", required=True)
@pass_state
def describe_broker(state, broker_id):
    broker = Broker(state.cluster, broker_id).describe()
    click.echo(pretty(broker, break_lists=True))


@describe.command("consumergroup")
@click.argument("consumer-id", required=False)
@click.option(
    "-v", "--verbose", help="More detailed information.", default=False, is_flag=True
)
@pass_state
def describe_consumergroup(state, consumer_id, verbose):
    try:
        consumer_group = ConsumerGroupController(state.cluster).get_consumergroup(
            consumer_id
        )
        consumer_group_desc = consumer_group.describe(verbose=verbose)

        click.echo(pretty(consumer_group_desc, break_lists=True))
    except ConsumerGroupDoesNotExistException:
        click.echo(bold(f"Consumer Group {consumer_id} not found."))


@get.command("brokers")
@pass_state
def get_brokers(state):
    brokers = state.cluster.brokers
    for broker in brokers:
        click.echo(f"{broker['id']}: {broker['host']}:{broker['port']}")


@get.command("consumergroups")
@pass_state
def get_consumergroups(state):
    groups = ConsumerGroupController(state.cluster).list_consumer_groups()
    for group in groups:
        click.echo(group)


@get.command("topics")
@click.argument("topic", required=False, type=click.STRING, autocompletion=list_topics)
@pass_state
def get_topics(state, topic):
    topics = TopicController(state.cluster).list_topics(search_string=topic)
    for topic in topics:
        click.echo(topic.name)


@esque.command("ping", help="Tests the connection to the kafka cluster.")
@click.option("-t", "--times", help="Number of pings.", default=10)
@click.option("-w", "--wait", help="Seconds to wait between pings.", default=1)
@pass_state
def ping(state, times, wait):
    topic_controller = TopicController(state.cluster)
    deltas = []
    try:
        try:
            topic_controller.create_topic(PING_TOPIC)
        except TopicAlreadyExistsException:
            click.echo("Topic already exists.")

        producer = Producer()
        consumer = Consumer()

        click.echo(f"Ping with {state.cluster.bootstrap_servers}")

        for i in range(times):
            producer.produce_ping()
            _, delta = consumer.consume_ping()
            deltas.append(delta)
            click.echo(f"m_seq={i} time={delta:.2f}ms")
            sleep(wait)
    except KeyboardInterrupt:
        pass
    finally:
        topic_controller.delete_topic(PING_TOPIC)
        click.echo("--- statistics ---")
        click.echo(f"{len(deltas)} messages sent/received")
        click.echo(
            f"min/avg/max = {min(deltas):.2f}/{(sum(deltas)/len(deltas)):.2f}/{max(deltas):.2f} ms"
        )<|MERGE_RESOLUTION|>--- conflicted
+++ resolved
@@ -22,11 +22,7 @@
 
 @click.group(help="(Kafka-)esque.")
 @version_option(__version__)
-<<<<<<< HEAD
 def esque():
-=======
-def esque(version):
->>>>>>> b5c6902f
     pass
 
 
