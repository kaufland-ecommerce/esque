import pathlib
import sys
import time
from pathlib import Path
from shutil import copyfile
from time import sleep

import click
import yaml
from click import version_option

from esque.__version__ import __version__

from esque.cli.helpers import HandleFileOnFinished, ensure_approval, click_stdin
from esque.cli.options import State, no_verify_option, pass_state, error_handler, output_format_option
from esque.cli.output import (
    blue_bold,
    bold,
    green_bold,
    pretty,
    pretty_new_topic_configs,
    pretty_topic_diffs,
    pretty_unchanged_topic_configs,
    format_output,
)
from esque.clients.consumer import AvroFileConsumer, FileConsumer, PingConsumer
from esque.clients.producer import AvroFileProducer, FileProducer, PingProducer
from esque.cluster import Cluster
from esque.config import Config, PING_GROUP_ID, PING_TOPIC, config_dir, config_path, sample_config_path
from esque.controller.consumergroup_controller import ConsumerGroupController
from esque.resources.broker import Broker
from esque.resources.topic import Topic, copy_to_local


@click.group(help="esque - an operational kafka tool.", invoke_without_command=True)
@click.option("--recreate-config", is_flag=True, default=False, help="Overwrites the config with the sample config.")
@no_verify_option
@version_option(__version__)
@pass_state
def esque(state, recreate_config: bool):
    if recreate_config:
        config_dir().mkdir(exist_ok=True)
        if ensure_approval(f"Should the current config in {config_dir()} get replaced?", no_verify=state.no_verify):
            copyfile(sample_config_path().as_posix(), config_path())


@esque.group(help="Get a quick overview of different resources.")
def get():
    pass


@esque.group(help="Get detailed information about a resource.")
def describe():
    pass


@esque.group(help="Create a new instance of a resource.")
def create():
    pass


@esque.group(help="Delete a resource.")
def delete():
    pass


@esque.group(help="Edit a resource")
def edit():
    pass


# TODO: Figure out how to pass the state object
def list_topics(ctx, args, incomplete):
    cluster = Cluster()
    return [topic["name"] for topic in cluster.topic_controller.list_topics(search_string=incomplete)]


def list_contexts(ctx, args, incomplete):
    config = Config()
    return [context for context in config.available_contexts if context.startswith(incomplete)]


@esque.command("ctx", help="Switch clusters.")
@click.argument("context", required=False, default=None, autocompletion=list_contexts)
@error_handler
@pass_state
def ctx(state, context):
    if not context:
        for c in state.config.available_contexts:
            if c == state.config.current_context:
                click.echo(bold(c))
            else:
                click.echo(c)
    if context:
        state.config.context_switch(context)


def fallback_to_stdin(ctx, param, value):
    if not value and not click_stdin.isatty():
        stdin_arg = (
            click.get_text_stream("stdin").readline().strip()
        )  # click_stdin.readline().strip() gives OSError('reading from stdin while output is captured',)
    else:
        stdin_arg = value

    if not stdin_arg:
        click.echo(f"ERROR: Missing argument {param.human_readable_name}")
        sys.exit(1)
    return stdin_arg


@create.command("topic")
@click.argument("topic-name", callback=fallback_to_stdin, required=False)
@no_verify_option
@click.option("-l", "--like", help="Topic to use as template", required=False)
@error_handler
@pass_state
def create_topic(state: State, topic_name: str, like=None):
    if not ensure_approval("Are you sure?", no_verify=state.no_verify):
        click.echo("Aborted")
        return
    topic_controller = state.cluster.topic_controller
    if like:
        template_config = topic_controller.get_cluster_topic(like)
        topic = Topic(
            topic_name, template_config.num_partitions, template_config.replication_factor, template_config.config
        )
    else:
        topic = Topic(topic_name)
    topic_controller.create_topics([topic])
    click.echo(click.style(f"Topic with name '{topic.name}'' successfully created", fg="green"))


@edit.command("topic")
@click.argument("topic-name", required=True)
@error_handler
@pass_state
def edit_topic(state: State, topic_name: str):

    if not click_stdin.isatty():
        click.echo("This command cannot be run in a non-interactive mode.")
        sys.exit(1)

    controller = state.cluster.topic_controller
    topic = state.cluster.topic_controller.get_cluster_topic(topic_name)

    new_conf = click.edit(topic.to_yaml(only_editable=True), extension=".yml")

    # edit process can be aborted, ex. in vim via :q!
    if new_conf is None:
        click.echo("Change aborted")
        return

    local_topic = copy_to_local(topic)
    local_topic.update_from_yaml(new_conf)
    diff = pretty_topic_diffs({topic_name: controller.diff_with_cluster(local_topic)})
    click.echo(diff)

    if ensure_approval("Are you sure?"):
        controller.alter_configs([local_topic])


@delete.command("topic")
@click.argument(
    "topic-name", callback=fallback_to_stdin, required=False, type=click.STRING, autocompletion=list_topics
)
@no_verify_option
@error_handler
@pass_state
def delete_topic(state: State, topic_name: str):
    topic_controller = state.cluster.topic_controller
    if ensure_approval("Are you sure?", no_verify=state.no_verify):
        topic_controller.delete_topic(Topic(topic_name))

        assert topic_name not in (t.name for t in topic_controller.list_topics())

    click.echo(click.style(f"Topic with name '{topic_name}'' successfully deleted", fg="green"))


@esque.command("apply", help="Apply a configuration")
@click.option("-f", "--file", help="Config file path", required=True)
@no_verify_option
@error_handler
@pass_state
def apply(state: State, file: str):
    # Get topic data based on the YAML
    yaml_topic_configs = yaml.safe_load(open(file)).get("topics")
    yaml_topics = [Topic.from_dict(conf) for conf in yaml_topic_configs]
    yaml_topic_names = [t.name for t in yaml_topics]
    if not len(yaml_topic_names) == len(set(yaml_topic_names)):
        raise ValueError("Duplicate topic names in the YAML!")

    # Get topic data based on the cluster state
    topic_controller = state.cluster.topic_controller
    cluster_topics = topic_controller.list_topics(search_string="|".join(yaml_topic_names))
    cluster_topic_names = [t.name for t in cluster_topics]

    # Calculate changes
    to_create = [yaml_topic for yaml_topic in yaml_topics if yaml_topic.name not in cluster_topic_names]
    to_edit = [
        yaml_topic
        for yaml_topic in yaml_topics
        if yaml_topic not in to_create and topic_controller.diff_with_cluster(yaml_topic).has_changes
    ]
    to_edit_diffs = {t.name: topic_controller.diff_with_cluster(t) for t in to_edit}
    to_ignore = [yaml_topic for yaml_topic in yaml_topics if yaml_topic not in to_create and yaml_topic not in to_edit]

    # Sanity check - the 3 groups of topics should be complete and have no overlap
    assert (
        set(to_create).isdisjoint(set(to_edit))
        and set(to_create).isdisjoint(set(to_ignore))
        and set(to_edit).isdisjoint(set(to_ignore))
        and len(to_create) + len(to_edit) + len(to_ignore) == len(yaml_topics)
    )

    # Print diffs so the user can check
    click.echo(pretty_unchanged_topic_configs(to_ignore))
    click.echo(pretty_new_topic_configs(to_create))
    click.echo(pretty_topic_diffs(to_edit_diffs))

    # Check for actionable changes
    if len(to_edit) + len(to_create) == 0:
        click.echo("No changes detected, aborting")
        return

    # Warn users & abort when replication & num_partition changes are attempted
    if any(not diff.is_valid for _, diff in to_edit_diffs.items()):
        click.echo(
            "Changes to `replication_factor` and `num_partitions` can not be applied on already existing topics"
        )
        click.echo("Cancelling due to invalid changes")
        return

    # Get approval
    if not ensure_approval("Apply changes?", no_verify=state.no_verify):
        click.echo("Cancelling changes")
        return

    # apply changes
    topic_controller.create_topics(to_create)
    topic_controller.alter_configs(to_edit)

    # output confirmation
    changes = {"unchanged": len(to_ignore), "created": len(to_create), "changed": len(to_edit)}
    click.echo(click.style(pretty({"Successfully applied changes": changes}), fg="green"))


@describe.command("topic")
@click.argument(
    "topic-name", callback=fallback_to_stdin, required=False, type=click.STRING, autocompletion=list_topics
)
@output_format_option
@error_handler
@pass_state
def describe_topic(state, topic_name, output_format):
    topic = state.cluster.topic_controller.get_cluster_topic(topic_name)

    output_dict = {"Topic": topic_name}

    for partition in topic.partitions:
        output_dict[f"Partition {partition.partition_id}"] = partition.as_dict()

    output_dict["Config"] = topic.config
    click.echo(format_output(output_dict, output_format))


@get.command("offsets")
@click.argument("topic-name", required=False, type=click.STRING, autocompletion=list_topics)
@error_handler
@pass_state
def get_offsets(state, topic_name):
    # TODO: Gathering of all offsets takes super long
    topics = state.cluster.topic_controller.list_topics(search_string=topic_name)

    offsets = {topic.name: max(v for v in topic.offsets.values()) for topic in topics}

    click.echo(pretty(offsets))


@describe.command("broker")
<<<<<<< HEAD
@click.argument("broker-id", required=True, type=str)
@error_handler
@pass_state
def describe_broker(state, broker_id: str):
    if broker_id.isdigit():
        broker = Broker.from_id(state.cluster, broker_id).describe()
    else:
        try:
            host, port = broker_id.split(":")
            broker = Broker.from_host_and_port(state.cluster, host, int(port)).describe()
        except ValueError:
            click.echo("broker-id must either be an integer or in the form 'host:port'")
            sys.exit(1)
    click.echo(pretty(broker, break_lists=True))
=======
@click.argument("broker-id", callback=fallback_to_stdin, required=False)
@error_handler
@pass_state
@output_format_option
def describe_broker(state, broker_id, output_format):
    broker = Broker.from_id(state.cluster, broker_id).describe()
    click.echo(format_output(broker, output_format))
>>>>>>> 2cc8824f


@describe.command("consumergroup")
@click.option("-c", "--consumer-id", required=False)
@click.option(
    "--all-partitions",
    help="List status for all topic partitions instead of just summarizing each topic.",
    default=False,
    is_flag=True,
)
@error_handler
@pass_state
@output_format_option
def describe_consumergroup(state, consumer_id, all_partitions, output_format):
    consumer_group = ConsumerGroupController(state.cluster).get_consumergroup(consumer_id)
    consumer_group_desc = consumer_group.describe(verbose=all_partitions)

    click.echo(format_output(consumer_group_desc, output_format))


@get.command("brokers")
@error_handler
@pass_state
def get_brokers(state):
    brokers = Broker.get_all(state.cluster)
    for broker in brokers:
        click.echo(f"{broker.broker_id}: {broker.host}:{broker.port}")


@get.command("consumergroups")
@error_handler
@pass_state
def get_consumergroups(state):
    groups = ConsumerGroupController(state.cluster).list_consumer_groups()
    for group in groups:
        click.echo(group)


@get.command("topics")
@click.option("-p", "--prefix", type=click.STRING, autocompletion=list_topics, required=False)
@error_handler
@pass_state
def get_topics(state, prefix):
    topics = state.cluster.topic_controller.list_topics(search_string=prefix, get_topic_objects=False)
    for topic in topics:
        click.echo(topic.name)


@esque.command("transfer", help="Transfer messages of a topic from one environment to another.")
@click.argument("topic", required=True)
@click.option("-f", "--from", "from_context", help="Source Context", type=click.STRING, required=True)
@click.option("-t", "--to", "to_context", help="Destination context", type=click.STRING, required=True)
@click.option("-n", "--numbers", help="Number of messages", type=click.INT, required=True)
@click.option("-m", "--match", help="Match expression", type=click.STRING, required=False)
@click.option("--last/--first", help="Start consuming from the earliest or latest offset in the topic.", default=False)
@click.option("-a", "--avro", help="Set this flag if the topic contains avro data", default=False, is_flag=True)
@click.option(
    "-k",
    "--keep",
    "keep_file",
    help="Set this flag if the file with consumed messages should be kept.",
    default=False,
    is_flag=True,
)
@error_handler
@pass_state
def transfer(
    state: State,
    topic: str,
    from_context: str,
    to_context: str,
    numbers: int,
    match: str,
    last: bool,
    avro: bool,
    keep_file: bool,
):
    current_timestamp_milliseconds = int(round(time.time() * 1000))
    unique_name = topic + "_" + str(current_timestamp_milliseconds)
    group_id = "group_for_" + unique_name
    directory_name = "message_" + unique_name
    base_dir = Path(directory_name)
    state.config.context_switch(from_context)

    with HandleFileOnFinished(base_dir, keep_file) as working_dir:
        number_consumed_messages = _consume_to_files(
            working_dir, topic, group_id, from_context, numbers, avro, match, last
        )

        if number_consumed_messages == 0:
            click.echo(click.style("Execution stopped, because no messages consumed.", fg="red"))
            click.echo(bold("Possible reasons: The topic is empty or the starting offset was set too high."))
            return

        click.echo("\nReady to produce to context " + blue_bold(to_context) + " and target topic " + blue_bold(topic))

        if not ensure_approval("Do you want to proceed?\n", no_verify=state.no_verify):
            return

        state.config.context_switch(to_context)
        _produce_from_files(topic, to_context, working_dir, avro)


@esque.command("produce", help="Produce messages from <directory> based on output from transfer command")
@click.argument("topic", required=True)
@click.option(
    "-d",
    "--directory",
    metavar="<directory>",
    help="Sets the directory that contains Kafka messages",
    type=click.STRING,
    required=True,
)
@click.option("-a", "--avro", help="Set this flag if the topic contains avro data", default=False, is_flag=True)
@error_handler
@pass_state
def produce(state: State, topic: str, directory: str, avro: bool):
    _produce_from_files(topic, state.config.current_context, Path(directory), avro)


def _produce_from_files(topic: str, to_context: str, working_dir: pathlib.Path, avro: bool):
    if avro:
        producer = AvroFileProducer(working_dir)
    else:
        producer = FileProducer(working_dir)
    click.echo("\nStart producing to topic " + blue_bold(topic) + " in target context " + blue_bold(to_context))
    number_produced_messages = producer.produce(topic)
    click.echo(
        green_bold(str(number_produced_messages))
        + " messages successfully produced to context "
        + green_bold(to_context)
        + " and topic "
        + green_bold(topic)
        + "."
    )


def _consume_to_files(
    working_dir: pathlib.Path,
    topic: str,
    group_id: str,
    from_context: str,
    numbers: int,
    avro: bool,
    match: str,
    last: bool,
) -> int:
    if avro:
        consumer = AvroFileConsumer(group_id, topic, working_dir, last)
    else:
        consumer = FileConsumer(group_id, topic, working_dir, last)
    click.echo("\nStart consuming from topic " + blue_bold(topic) + " in source context " + blue_bold(from_context))
    number_consumed_messages = consumer.consume(int(numbers))
    click.echo(blue_bold(str(number_consumed_messages)) + " messages consumed.")

    return number_consumed_messages


@esque.command("ping", help="Tests the connection to the kafka cluster.")
@click.option("-t", "--times", help="Number of pings.", default=10)
@click.option("-w", "--wait", help="Seconds to wait between pings.", default=1)
@error_handler
@pass_state
def ping(state, times, wait):
    topic_controller = state.cluster.topic_controller
    deltas = []
    try:
        topic_controller.create_topics([Topic(PING_TOPIC)])

        producer = PingProducer()
        consumer = PingConsumer(PING_GROUP_ID, PING_TOPIC, True)

        click.echo(f"Ping with {state.cluster.bootstrap_servers}")

        for i in range(times):
            producer.produce(PING_TOPIC)
            _, delta = consumer.consume()
            deltas.append(delta)
            click.echo(f"m_seq={i} time={delta:.2f}ms")
            sleep(wait)
    except KeyboardInterrupt:
        pass
    finally:
        topic_controller.delete_topic(Topic(PING_TOPIC))
        click.echo("--- statistics ---")
        click.echo(f"{len(deltas)} messages sent/received")
        click.echo(f"min/avg/max = {min(deltas):.2f}/{(sum(deltas) / len(deltas)):.2f}/{max(deltas):.2f} ms")<|MERGE_RESOLUTION|>--- conflicted
+++ resolved
@@ -278,11 +278,11 @@
 
 
 @describe.command("broker")
-<<<<<<< HEAD
-@click.argument("broker-id", required=True, type=str)
-@error_handler
-@pass_state
-def describe_broker(state, broker_id: str):
+@click.argument("broker-id", callback=fallback_to_stdin, required=False)
+@error_handler
+@pass_state
+@output_format_option
+def describe_broker(state, broker_id, output_format):
     if broker_id.isdigit():
         broker = Broker.from_id(state.cluster, broker_id).describe()
     else:
@@ -292,16 +292,7 @@
         except ValueError:
             click.echo("broker-id must either be an integer or in the form 'host:port'")
             sys.exit(1)
-    click.echo(pretty(broker, break_lists=True))
-=======
-@click.argument("broker-id", callback=fallback_to_stdin, required=False)
-@error_handler
-@pass_state
-@output_format_option
-def describe_broker(state, broker_id, output_format):
-    broker = Broker.from_id(state.cluster, broker_id).describe()
     click.echo(format_output(broker, output_format))
->>>>>>> 2cc8824f
 
 
 @describe.command("consumergroup")
