import getpass
import pathlib
import pwd
import sys
import time
from pathlib import Path
from shutil import copyfile
from time import sleep

import click
import yaml
from click import MissingParameter, version_option

from esque import __version__
from esque.cli.helpers import edit_yaml, ensure_approval, isatty
from esque.cli.options import State, default_options, output_format_option
from esque.cli.output import (
    blue_bold,
    bold,
    format_output,
    green_bold,
    pretty,
    pretty_new_topic_configs,
    pretty_topic_diffs,
    pretty_unchanged_topic_configs,
    red_bold,
)
from esque.clients.consumer import ConsumerFactory, consume_to_file_ordered, consume_to_files
from esque.clients.producer import PingProducer, ProducerFactory
<<<<<<< HEAD
from esque.cluster import Cluster
from esque.config import PING_GROUP_ID, PING_TOPIC, Config, config_dir, config_path, migration, sample_config_path
from esque.controller.consumergroup_controller import ConsumerGroupController
=======
from esque.config import PING_GROUP_ID, PING_TOPIC, config_dir, config_path, sample_config_path
from esque.controller.consumergroup_controller import ConsumerGroupController
from esque.errors import EditCanceled, ValidationException
>>>>>>> f7aa0726
from esque.resources.broker import Broker
from esque.resources.topic import Topic, copy_to_local
from esque.validation import validate_editable_topic_config, validate_esque_config


@click.group(help="esque - an operational kafka tool.", invoke_without_command=True)
@click.option("--recreate-config", is_flag=True, default=False, help="Overwrites the config with the sample config.")
@version_option(__version__)
@default_options
def esque(state: State, recreate_config: bool):
    if recreate_config:
        config_dir().mkdir(exist_ok=True)
        if ensure_approval(f"Should the current config in {config_dir()} get replaced?", no_verify=state.no_verify):
            copyfile(sample_config_path().as_posix(), config_path())


@esque.group(help="Get a quick overview of different resources.")
@default_options
def get(state: State):
    pass


@esque.group(help="Get detailed information about a resource.")
@default_options
def describe(state: State):
    pass


@esque.group(help="Create a new instance of a resource.")
@default_options
def create(state: State):
    pass


@esque.group(help="Delete a resource.")
@default_options
def delete(state: State):
    pass


@esque.group(help="Edit a resource")
@default_options
def edit(state: State):
    pass


@esque.group(help="Configuration-related options")
@default_options
def config(state: State):
    pass


def list_topics(ctx, args, incomplete):
<<<<<<< HEAD
    cluster = Cluster()
=======
    state = ctx.ensure_object(State)
    cluster = state.cluster
>>>>>>> f7aa0726
    return [topic.name for topic in cluster.topic_controller.list_topics(search_string=incomplete)]


def list_contexts(ctx, args, incomplete):
    state = ctx.ensure_object(State)
    return [context for context in state.config.available_contexts if context.startswith(incomplete)]


def fallback_to_stdin(ctx, args, value):
    stdin = click.get_text_stream("stdin")
    if not value and not isatty(stdin):
        stdin_arg = stdin.readline().strip()
    else:
        stdin_arg = value
    if not stdin_arg:
        raise MissingParameter("No value specified")

    return stdin_arg


@esque.command("ctx", help="Switch clusters.")
@click.argument("context", required=False, default=None, autocompletion=list_contexts)
@default_options
def ctx(state: State, context: str):
    if not context:
        for c in state.config.available_contexts:
            if c == state.config.current_context:
                click.echo(bold(c))
            else:
                click.echo(c)
    if context:
        state.config.context_switch(context)
        click.echo(f"Switched to context: {context}")


@config.command("autocomplete", help="Generate the autocompletion script.")
@default_options
def config_autocomplete(state: State):
    directory = config_dir()
    config_file_name = "autocomplete.sh"
    config_file: Path = directory / config_file_name
    current_shell = pwd.getpwnam(getpass.getuser()).pw_shell.split("/")[-1]
    source_designator = "source" if current_shell in ["bash", "sh"] else "source_zsh"
    default_environment = ".bashrc" if current_shell in ["bash", "sh"] else ".zshrc"
    with open(config_file.absolute(), "w") as config_fd:
        config_fd.write("_ESQUE_COMPLETE=" + source_designator + " esque")
    click.echo("Autocompletion script generated to " + green_bold(str(config_file.absolute())))
    click.echo(
        "To use the autocompletion feature, simply source the contents of the script into your environment, e.g."
    )
    click.echo(
        '\t\techo -e "\\nsource '
        + str(config_file.absolute())
        + '" >> '
        + str(pwd.getpwnam(getpass.getuser()).pw_dir)
        + "/"
        + default_environment
    )


@config.command("edit", help="Edit your esque config file.")
@error_handler
def config_edit():
    old_yaml = config_path().read_text()
    new_yaml, _ = edit_yaml(old_yaml, validator=validate_esque_config)
    config_path().write_text(new_yaml)


@config.command("migrate", help="Migrate your config to current version")
@error_handler
def config_migrate():
    new_path, backup = migration.migrate(config_path())
    click.echo(f"Your config has been migrated and is now at {new_path}. A backup has been created at {backup}.")


@create.command("topic")
@click.argument("topic-name", callback=fallback_to_stdin, required=False)
@click.option("-l", "--like", help="Topic to use as template", required=False)
@default_options
def create_topic(state: State, topic_name: str, like: str):
    if not ensure_approval("Are you sure?", no_verify=state.no_verify):
        click.echo("Aborted")
        return

    topic_controller = state.cluster.topic_controller
    if like:
        template_config = topic_controller.get_cluster_topic(like)
        topic = Topic(
            topic_name, template_config.num_partitions, template_config.replication_factor, template_config.config
        )
    else:
        topic = Topic(topic_name)
    topic_controller.create_topics([topic])
    click.echo(click.style(f"Topic with name '{topic.name}'' successfully created", fg="green"))


@edit.command("topic")
@click.argument("topic-name", required=True)
@default_options
def edit_topic(state: State, topic_name: str):
    controller = state.cluster.topic_controller
    topic = state.cluster.topic_controller.get_cluster_topic(topic_name)

    _, new_conf = edit_yaml(topic.to_yaml(only_editable=True), validator=validate_editable_topic_config)

    local_topic = copy_to_local(topic)
    local_topic.update_from_dict(new_conf)
    diff = controller.diff_with_cluster(local_topic)
    if not diff.has_changes:
        click.echo("Nothing changed")
        return

    click.echo(pretty_topic_diffs({topic_name: diff}))
    if ensure_approval("Are you sure?"):
        controller.alter_configs([local_topic])
    else:
        click.echo("canceled")


@delete.command("topic")
@click.argument(
    "topic-name", callback=fallback_to_stdin, required=False, type=click.STRING, autocompletion=list_topics
)
@default_options
def delete_topic(state: State, topic_name: str):
    topic_controller = state.cluster.topic_controller
    if ensure_approval("Are you sure?", no_verify=state.no_verify):
        topic_controller.delete_topic(Topic(topic_name))

        assert topic_name not in (t.name for t in topic_controller.list_topics(get_topic_objects=False))

    click.echo(click.style(f"Topic with name '{topic_name}'' successfully deleted", fg="green"))


@esque.command("apply", help="Apply a configuration")
@click.option("-f", "--file", help="Config file path", required=True)
@default_options
def apply(state: State, file: str):
    # Get topic data based on the YAML
    yaml_topic_configs = yaml.safe_load(open(file)).get("topics")
    yaml_topics = [Topic.from_dict(conf) for conf in yaml_topic_configs]
    yaml_topic_names = [t.name for t in yaml_topics]
    if not len(yaml_topic_names) == len(set(yaml_topic_names)):
        raise ValidationException("Duplicate topic names in the YAML!")

    # Get topic data based on the cluster state
    topic_controller = state.cluster.topic_controller
    cluster_topics = topic_controller.list_topics(search_string="|".join(yaml_topic_names))
    cluster_topic_names = [t.name for t in cluster_topics]

    # Calculate changes
    to_create = [yaml_topic for yaml_topic in yaml_topics if yaml_topic.name not in cluster_topic_names]
    to_edit = [
        yaml_topic
        for yaml_topic in yaml_topics
        if yaml_topic not in to_create and topic_controller.diff_with_cluster(yaml_topic).has_changes
    ]
    to_edit_diffs = {t.name: topic_controller.diff_with_cluster(t) for t in to_edit}
    to_ignore = [yaml_topic for yaml_topic in yaml_topics if yaml_topic not in to_create and yaml_topic not in to_edit]

    # Sanity check - the 3 groups of topics should be complete and have no overlap
    assert (
        set(to_create).isdisjoint(set(to_edit))
        and set(to_create).isdisjoint(set(to_ignore))
        and set(to_edit).isdisjoint(set(to_ignore))
        and len(to_create) + len(to_edit) + len(to_ignore) == len(yaml_topics)
    )

    # Print diffs so the user can check
    click.echo(pretty_unchanged_topic_configs(to_ignore))
    click.echo(pretty_new_topic_configs(to_create))
    click.echo(pretty_topic_diffs(to_edit_diffs))

    # Check for actionable changes
    if len(to_edit) + len(to_create) == 0:
        click.echo("No changes detected, aborting")
        return

    # Warn users & abort when replication & num_partition changes are attempted
    if any(not diff.is_valid for _, diff in to_edit_diffs.items()):
        click.echo(
            "Changes to `replication_factor` and `num_partitions` can not be applied on already existing topics"
        )
        click.echo("Cancelling due to invalid changes")
        return

    # Get approval
    if not ensure_approval("Apply changes?", no_verify=state.no_verify):
        click.echo("Cancelling changes")
        return

    # apply changes
    topic_controller.create_topics(to_create)
    topic_controller.alter_configs(to_edit)

    # output confirmation
    changes = {"unchanged": len(to_ignore), "created": len(to_create), "changed": len(to_edit)}
    click.echo(click.style(pretty({"Successfully applied changes": changes}), fg="green"))


@describe.command("topic")
@click.argument(
    "topic-name", callback=fallback_to_stdin, required=False, type=click.STRING, autocompletion=list_topics
)
@click.option(
    "--consumers",
    "-C",
    required=False,
    is_flag=True,
    default=False,
    help=f"Will output the consumergroups reading from this topic. "
    f"{red_bold('Beware! This can be a really expensive operation.')}",
)
@output_format_option
@default_options
def describe_topic(state: State, topic_name: str, consumers: bool, output_format: str):
    topic = state.cluster.topic_controller.get_cluster_topic(topic_name)

    output_dict = {
        "topic": topic_name,
        "partitions": [partition.as_dict() for partition in topic.partitions],
        "config": topic.config,
    }

    if consumers:
        consumergroup_controller = ConsumerGroupController(state.cluster)
        groups = consumergroup_controller.list_consumer_groups()

        consumergroups = [
            group_name
            for group_name in groups
            if topic_name in consumergroup_controller.get_consumergroup(group_name).topics
        ]

        output_dict["consumergroups"] = consumergroups
    click.echo(format_output(output_dict, output_format))


@get.command("offsets")
@click.option("-t", "--topic-name", required=False, type=click.STRING, autocompletion=list_topics)
@output_format_option
@default_options
def get_offsets(state: State, topic_name: str, output_format: str):
    # TODO: Gathering of all offsets takes super long
    topics = state.cluster.topic_controller.list_topics(search_string=topic_name)

    offsets = {topic.name: max(v for v in topic.offsets.values()) for topic in topics}

    click.echo(format_output(offsets, output_format))


@describe.command("broker")
@click.argument("broker-id", callback=fallback_to_stdin, required=False)
@output_format_option
@default_options
def describe_broker(state: State, broker_id: str, output_format: str):
    broker = Broker.from_id(state.cluster, broker_id).describe()
    click.echo(format_output(broker, output_format))


@describe.command("consumergroup")
@click.option("-c", "--consumer-id", required=False)
@click.option(
    "--all-partitions",
    help="List status for all topic partitions instead of just summarizing each topic.",
    default=False,
    is_flag=True,
)
@output_format_option
@default_options
def describe_consumergroup(state: State, consumer_id: str, all_partitions: bool, output_format: str):
    consumer_group = ConsumerGroupController(state.cluster).get_consumergroup(consumer_id)
    consumer_group_desc = consumer_group.describe(verbose=all_partitions)

    click.echo(format_output(consumer_group_desc, output_format))


@get.command("brokers")
@output_format_option
@default_options
def get_brokers(state: State, output_format: str):
    brokers = Broker.get_all(state.cluster)
    broker_ids_and_hosts = [f"{broker.broker_id}: {broker.host}:{broker.port}" for broker in brokers]
    click.echo(format_output(broker_ids_and_hosts, output_format))


@get.command("consumergroups")
@output_format_option
@default_options
def get_consumergroups(state: State, output_format: str):
    groups = ConsumerGroupController(state.cluster).list_consumer_groups()
    click.echo(format_output(groups, output_format))


@get.command("topics")
@click.option("-p", "--prefix", type=click.STRING, autocompletion=list_topics, required=False)
@output_format_option
@default_options
def get_topics(state: State, prefix: str, output_format: str):
    topics = state.cluster.topic_controller.list_topics(search_string=prefix, get_topic_objects=False)
    topic_names = [topic.name for topic in topics]
    click.echo(format_output(topic_names, output_format))


@esque.command("consume", help="Consume messages of a topic from one environment to a file or STDOUT")
@click.argument("topic", required=True)
@click.option("-f", "--from", "from_context", help="Source Context", type=click.STRING, required=False)
@click.option("-n", "--numbers", help="Number of messages", type=click.INT, default=sys.maxsize, required=False)
@click.option("-m", "--match", help="Message filtering expression", type=click.STRING, required=False)
@click.option("--last/--first", help="Start consuming from the earliest or latest offset in the topic.", default=False)
@click.option("-a", "--avro", help="Set this flag if the topic contains avro data", default=False, is_flag=True)
@click.option(
    "--preserve-order",
    help="Preserve the order of messages, regardless of their partition",
    default=False,
    is_flag=True,
)
@click.option(
    "--stdout",
    "write_to_stdout",
    help="Write messages to STDOUT or to an automatically generated file.",
    default=False,
    is_flag=True,
)
@default_options
def consume(
    state: State,
    topic: str,
    from_context: str,
    numbers: int,
    match: str,
    last: bool,
    avro: bool,
    preserve_order: bool,
    write_to_stdout: bool,
):
    current_timestamp_milliseconds = int(round(time.time() * 1000))
    unique_name = topic + "_" + str(current_timestamp_milliseconds)
    group_id = "group_for_" + unique_name
    directory_name = "message_" + unique_name
    working_dir = Path(directory_name)
    if not from_context:
        from_context = state.config.current_context
    if not write_to_stdout and from_context != state.config.current_context:
        click.echo(f"Switching to context: {from_context}")
    state.config.context_switch(from_context)
    if not write_to_stdout:
        working_dir.mkdir(parents=True)
        click.echo("Creating directory " + blue_bold(working_dir.absolute().name))
        click.echo("Start consuming from topic " + blue_bold(topic) + " in source context " + blue_bold(from_context))
    if preserve_order:
        partitions = []
        for partition in state.cluster.topic_controller.get_cluster_topic(topic).partitions:
            partitions.append(partition.partition_id)
        total_number_of_consumed_messages = consume_to_file_ordered(
            working_dir=working_dir,
            topic=topic,
            group_id=group_id,
            partitions=partitions,
            numbers=numbers,
            avro=avro,
            match=match,
            last=last,
            write_to_stdout=write_to_stdout,
        )
    else:
        total_number_of_consumed_messages = consume_to_files(
            working_dir=working_dir,
            topic=topic,
            group_id=group_id,
            numbers=numbers,
            avro=avro,
            match=match,
            last=last,
            write_to_stdout=write_to_stdout,
        )

    if not write_to_stdout:
        click.echo("Output generated to " + blue_bold(directory_name))
        if total_number_of_consumed_messages == numbers or numbers == sys.maxsize:
            click.echo(blue_bold(str(total_number_of_consumed_messages)) + " messages consumed.")
        else:
            click.echo(
                "Found only "
                + bold(str(total_number_of_consumed_messages))
                + " messages in topic, out of "
                + blue_bold(str(numbers))
                + " required."
            )


@esque.command("produce", help="Produce messages from <directory> based on output from transfer command")
@click.argument("topic", required=True)
@click.option(
    "-d",
    "--directory",
    metavar="<directory>",
    help="Sets the directory that contains Kafka messages",
    type=click.STRING,
    required=False,
)
@click.option("-t", "--to", "to_context", help="Destination Context", type=click.STRING, required=False)
@click.option("-m", "--match", help="Message filtering expression", type=click.STRING, required=False)
@click.option("-a", "--avro", help="Set this flag if the topic contains avro data", default=False, is_flag=True)
@click.option(
    "--stdin", "read_from_stdin", help="Read messages from STDIN instead of a directory.", default=False, is_flag=True
)
@click.option(
    "-y",
    "--ignore-errors",
    "ignore_stdin_errors",
    help="When reading from STDIN, use malformed strings as message values (ignore JSON).",
    default=False,
    is_flag=True,
)
@default_options
def produce(
    state: State,
    topic: str,
    to_context: str,
    directory: str,
    avro: bool,
    match: str = None,
    read_from_stdin: bool = False,
    ignore_stdin_errors: bool = False,
):
    if directory is None and not read_from_stdin:
        click.echo("You have to provide the directory or use a --stdin flag")
    else:
        if not to_context:
            to_context = state.config.current_context
        if directory is not None:
            working_dir = pathlib.Path(directory)
            if not working_dir.exists():
                click.echo("You have to provide an existing directory")
                exit(1)
        state.config.context_switch(to_context)
        stdin = click.get_text_stream("stdin")
        if read_from_stdin and isatty(stdin):
            click.echo(
                "Type the messages to produce, "
                + ("in JSON format, " if not ignore_stdin_errors else "")
                + blue_bold("one per line")
                + ". End with "
                + blue_bold("CTRL+D")
            )
        elif read_from_stdin and not isatty(stdin):
            click.echo("Reading messages from an external source, " + blue_bold("one per line"))
        else:
            click.echo(
                "Producing from directory "
                + directory
                + " to topic "
                + blue_bold(topic)
                + " in target context "
                + blue_bold(to_context)
            )
        producer = ProducerFactory().create_producer(
            topic_name=topic,
            working_dir=working_dir if not read_from_stdin else None,
            avro=avro,
            match=match,
            ignore_stdin_errors=ignore_stdin_errors,
        )
        total_number_of_messages_produced = producer.produce()
        click.echo(
            green_bold(str(total_number_of_messages_produced))
            + " messages successfully produced to context "
            + blue_bold(to_context)
            + " and topic "
            + blue_bold(topic)
            + "."
        )


@esque.command("ping", help="Tests the connection to the kafka cluster.")
@click.option("-t", "--times", help="Number of pings.", default=10)
@click.option("-w", "--wait", help="Seconds to wait between pings.", default=1)
@default_options
def ping(state: State, times: int, wait: int):
    topic_controller = state.cluster.topic_controller
    deltas = []
    try:
        topic_controller.create_topics([Topic(PING_TOPIC)])
        producer = PingProducer(PING_TOPIC)
        consumer = ConsumerFactory().create_ping_consumer(group_id=PING_GROUP_ID, topic_name=PING_TOPIC)
        click.echo(f"Ping with {state.cluster.bootstrap_servers}")

        for i in range(times):
            producer.produce()
            _, delta = consumer.consume()
            deltas.append(delta)
            click.echo(f"m_seq={i} time={delta:.2f}ms")
            sleep(wait)
    except KeyboardInterrupt:
        pass
    finally:
        topic_controller.delete_topic(Topic(PING_TOPIC))
        click.echo("--- statistics ---")
        click.echo(f"{len(deltas)} messages sent/received")
<<<<<<< HEAD
        click.echo(f"min/avg/max = {min(deltas):.2f}/{(sum(deltas) / len(deltas)):.2f}/{max(deltas):.2f} ms")
=======
        click.echo(f"min/avg/max = {min(deltas):.2f}/{(sum(deltas) / len(deltas)):.2f}/{max(deltas):.2f} ms")


@edit.command("config", help="Edit your esque config file.")
@default_options
def edit_config():
    click.edit(filename=config_path().as_posix())
>>>>>>> f7aa0726
<|MERGE_RESOLUTION|>--- conflicted
+++ resolved
@@ -27,15 +27,9 @@
 )
 from esque.clients.consumer import ConsumerFactory, consume_to_file_ordered, consume_to_files
 from esque.clients.producer import PingProducer, ProducerFactory
-<<<<<<< HEAD
-from esque.cluster import Cluster
-from esque.config import PING_GROUP_ID, PING_TOPIC, Config, config_dir, config_path, migration, sample_config_path
+from esque.config import PING_GROUP_ID, PING_TOPIC, config_dir, config_path, migration, sample_config_path
 from esque.controller.consumergroup_controller import ConsumerGroupController
-=======
-from esque.config import PING_GROUP_ID, PING_TOPIC, config_dir, config_path, sample_config_path
-from esque.controller.consumergroup_controller import ConsumerGroupController
-from esque.errors import EditCanceled, ValidationException
->>>>>>> f7aa0726
+from esque.errors import ValidationException
 from esque.resources.broker import Broker
 from esque.resources.topic import Topic, copy_to_local
 from esque.validation import validate_editable_topic_config, validate_esque_config
@@ -89,12 +83,8 @@
 
 
 def list_topics(ctx, args, incomplete):
-<<<<<<< HEAD
-    cluster = Cluster()
-=======
     state = ctx.ensure_object(State)
     cluster = state.cluster
->>>>>>> f7aa0726
     return [topic.name for topic in cluster.topic_controller.list_topics(search_string=incomplete)]
 
 
@@ -156,16 +146,16 @@
 
 
 @config.command("edit", help="Edit your esque config file.")
-@error_handler
-def config_edit():
+@default_options
+def config_edit(state: State):
     old_yaml = config_path().read_text()
     new_yaml, _ = edit_yaml(old_yaml, validator=validate_esque_config)
     config_path().write_text(new_yaml)
 
 
 @config.command("migrate", help="Migrate your config to current version")
-@error_handler
-def config_migrate():
+@default_options
+def config_migrate(state: State):
     new_path, backup = migration.migrate(config_path())
     click.echo(f"Your config has been migrated and is now at {new_path}. A backup has been created at {backup}.")
 
@@ -595,14 +585,4 @@
         topic_controller.delete_topic(Topic(PING_TOPIC))
         click.echo("--- statistics ---")
         click.echo(f"{len(deltas)} messages sent/received")
-<<<<<<< HEAD
-        click.echo(f"min/avg/max = {min(deltas):.2f}/{(sum(deltas) / len(deltas)):.2f}/{max(deltas):.2f} ms")
-=======
-        click.echo(f"min/avg/max = {min(deltas):.2f}/{(sum(deltas) / len(deltas)):.2f}/{max(deltas):.2f} ms")
-
-
-@edit.command("config", help="Edit your esque config file.")
-@default_options
-def edit_config():
-    click.edit(filename=config_path().as_posix())
->>>>>>> f7aa0726
+        click.echo(f"min/avg/max = {min(deltas):.2f}/{(sum(deltas) / len(deltas)):.2f}/{max(deltas):.2f} ms")