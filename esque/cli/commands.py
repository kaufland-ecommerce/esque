import pathlib
import time
from pathlib import Path
from shutil import copyfile
from time import sleep

import click
import yaml
from click import version_option

from esque.__version__ import __version__
<<<<<<< HEAD
from esque.cli.helpers import HandleFileOnFinished, ensure_approval, click_stdin
from esque.cli.options import State, no_verify_option, pass_state, output_format_option
=======
from esque.cli.helpers import HandleFileOnFinished, ensure_approval
from esque.cli.options import State, no_verify_option, pass_state, error_handler
>>>>>>> c687a2c9
from esque.cli.output import (
    blue_bold,
    bold,
    green_bold,
    pretty,
    pretty_new_topic_configs,
    pretty_topic_diffs,
    pretty_unchanged_topic_configs,
    format_output,
)
from esque.clients.consumer import AvroFileConsumer, FileConsumer, PingConsumer
from esque.clients.producer import AvroFileProducer, FileProducer, PingProducer
from esque.cluster import Cluster
from esque.config import Config, PING_GROUP_ID, PING_TOPIC, config_dir, config_path, sample_config_path
from esque.controller.consumergroup_controller import ConsumerGroupController
from esque.resources.broker import Broker
from esque.resources.topic import Topic, copy_to_local


@click.group(help="esque - an operational kafka tool.", invoke_without_command=True)
@click.option("--recreate-config", is_flag=True, default=False, help="Overwrites the config with the sample config.")
@no_verify_option
@version_option(__version__)
@pass_state
def esque(state, recreate_config: bool):
    if recreate_config:
        config_dir().mkdir(exist_ok=True)
        if ensure_approval(f"Should the current config in {config_dir()} get replaced?", no_verify=state.no_verify):
            copyfile(sample_config_path().as_posix(), config_path())


@esque.group(help="Get a quick overview of different resources.")
def get():
    pass


@esque.group(help="Get detailed information about a resource.")
def describe():
    pass


@esque.group(help="Create a new instance of a resource.")
def create():
    pass


@esque.group(help="Delete a resource.")
def delete():
    pass


@esque.group(help="Edit a resource")
def edit():
    pass


# TODO: Figure out how to pass the state object
def list_topics(ctx, args, incomplete):
    cluster = Cluster()
    return [topic["name"] for topic in cluster.topic_controller.list_topics(search_string=incomplete)]


def list_contexts(ctx, args, incomplete):
    config = Config()
    return [context for context in config.available_contexts if context.startswith(incomplete)]


@esque.command("ctx", help="Switch clusters.")
@click.argument("context", required=False, default=None, autocompletion=list_contexts)
@error_handler
@pass_state
def ctx(state, context):
    if not context:
        for c in state.config.available_contexts:
            if c == state.config.current_context:
                click.echo(bold(c))
            else:
                click.echo(c)
    if context:
        state.config.context_switch(context)


def fallback_to_stdin(ctx, param, value):
    # There is a pull request "Feat pipeline confirmation #1372" allowing click commands to
    # read from stdin and after ask for confirmation. We should use click when this functionality
    # is available.

    if not value and not click_stdin.isatty():
        stdin_arg = (
            click.get_text_stream("stdin").readline().strip()
        )  # click_stdin.readline().strip() gives OSError('reading from stdin while output is captured',)
    else:
        stdin_arg = value

    if not stdin_arg:
        click.echo(f"ERROR: Missing argument {param.human_readable_name}")
        sys.exit(1)
    return stdin_arg


@create.command("topic")
@click.argument("topic-name", callback=fallback_to_stdin, required=False)
@no_verify_option
@click.option("-l", "--like", help="Topic to use as template", required=False)
@error_handler
@pass_state
def create_topic(state: State, topic_name: str, like=None):
    if not ensure_approval("Are you sure?", no_verify=state.no_verify):
        click.echo("Aborted")
        return
    topic_controller = state.cluster.topic_controller
    if like:
        template_config = topic_controller.get_cluster_topic(like)
        topic = Topic(
            topic_name, template_config.num_partitions, template_config.replication_factor, template_config.config
        )
    else:
        topic = Topic(topic_name)
    topic_controller.create_topics([topic])
    click.echo(click.style(f"Topic with name '{topic.name}'' successfully created", fg="green"))


@edit.command("topic")
@click.argument("topic-name", required=True)
@error_handler
@pass_state
def edit_topic(state: State, topic_name: str):

    if not click_stdin.isatty():
        click.echo("This command cannot be run in a non-interactive mode.")
        sys.exit(1)

    controller = state.cluster.topic_controller
    topic = state.cluster.topic_controller.get_cluster_topic(topic_name)

    new_conf = click.edit(topic.to_yaml(only_editable=True), extension=".yml")

    # edit process can be aborted, ex. in vim via :q!
    if new_conf is None:
        click.echo("Change aborted")
        return

    local_topic = copy_to_local(topic)
    local_topic.update_from_yaml(new_conf)
    diff = pretty_topic_diffs({topic_name: controller.diff_with_cluster(local_topic)})
    click.echo(diff)

    if ensure_approval("Are you sure?"):
        controller.alter_configs([local_topic])


@delete.command("topic")
@click.argument("topic-name", required=True, type=click.STRING, autocompletion=list_topics)
@no_verify_option
@error_handler
@pass_state
def delete_topic(state: State, topic_name: str):
    topic_controller = state.cluster.topic_controller
    if ensure_approval("Are you sure?", no_verify=state.no_verify):
        topic_controller.delete_topic(Topic(topic_name))

        assert topic_name not in (t.name for t in topic_controller.list_topics())

    click.echo(click.style(f"Topic with name '{topic_name}'' successfully deleted", fg="green"))


@esque.command("apply", help="Apply a configuration")
@click.option("-f", "--file", help="Config file path", required=True)
@no_verify_option
@error_handler
@pass_state
def apply(state: State, file: str):
    # Get topic data based on the YAML
    yaml_topic_configs = yaml.safe_load(open(file)).get("topics")
    yaml_topics = [Topic.from_dict(conf) for conf in yaml_topic_configs]
    yaml_topic_names = [t.name for t in yaml_topics]
    if not len(yaml_topic_names) == len(set(yaml_topic_names)):
        raise ValueError("Duplicate topic names in the YAML!")

    # Get topic data based on the cluster state
    topic_controller = state.cluster.topic_controller
    cluster_topics = topic_controller.list_topics(search_string="|".join(yaml_topic_names))
    cluster_topic_names = [t.name for t in cluster_topics]

    # Calculate changes
    to_create = [yaml_topic for yaml_topic in yaml_topics if yaml_topic.name not in cluster_topic_names]
    to_edit = [
        yaml_topic
        for yaml_topic in yaml_topics
        if yaml_topic not in to_create and topic_controller.diff_with_cluster(yaml_topic).has_changes
    ]
    to_edit_diffs = {t.name: topic_controller.diff_with_cluster(t) for t in to_edit}
    to_ignore = [yaml_topic for yaml_topic in yaml_topics if yaml_topic not in to_create and yaml_topic not in to_edit]

    # Sanity check - the 3 groups of topics should be complete and have no overlap
    assert (
        set(to_create).isdisjoint(set(to_edit))
        and set(to_create).isdisjoint(set(to_ignore))
        and set(to_edit).isdisjoint(set(to_ignore))
        and len(to_create) + len(to_edit) + len(to_ignore) == len(yaml_topics)
    )

    # Print diffs so the user can check
    click.echo(pretty_unchanged_topic_configs(to_ignore))
    click.echo(pretty_new_topic_configs(to_create))
    click.echo(pretty_topic_diffs(to_edit_diffs))

    # Check for actionable changes
    if len(to_edit) + len(to_create) == 0:
        click.echo("No changes detected, aborting")
        return

    # Warn users & abort when replication & num_partition changes are attempted
    if any(not diff.is_valid for _, diff in to_edit_diffs.items()):
        click.echo(
            "Changes to `replication_factor` and `num_partitions` can not be applied on already existing topics"
        )
        click.echo("Cancelling due to invalid changes")
        return

    # Get approval
    if not ensure_approval("Apply changes?", no_verify=state.no_verify):
        click.echo("Cancelling changes")
        return

    # apply changes
    topic_controller.create_topics(to_create)
    topic_controller.alter_configs(to_edit)

    # output confirmation
    changes = {"unchanged": len(to_ignore), "created": len(to_create), "changed": len(to_edit)}
    click.echo(click.style(pretty({"Successfully applied changes": changes}), fg="green"))


<<<<<<< HEAD
@delete.command("topic")
@click.argument(
    "topic-name", callback=fallback_to_stdin, required=False, type=click.STRING, autocompletion=list_topics
)
@no_verify_option
@pass_state
def delete_topic(state: State, topic_name: str):
    topic_controller = state.cluster.topic_controller
    if ensure_approval("Are you sure?", no_verify=state.no_verify):
        topic_controller.delete_topic(Topic(topic_name))

        assert topic_name not in (t.name for t in topic_controller.list_topics())


@describe.command("topic")
@click.argument(
    "topic-name", callback=fallback_to_stdin, required=False, type=click.STRING, autocompletion=list_topics
)
@output_format_option
@pass_state
def describe_topic(state, topic_name, output_format):
    try:
        topic = state.cluster.topic_controller.get_cluster_topic(topic_name)

        output_dict = {"Topic": topic_name}

        for partition in topic.partitions:
            output_dict[f"Partition {partition.partition_id}"] = partition.as_dict()

        output_dict["Config"] = topic.config
        click.echo(format_output(output_dict, output_format))

    except TopicDoesNotExistException:
        click.echo(f"The topic {green_bold(topic_name)} does not exist on the cluster.")
        sys.exit(1)
=======
@describe.command("topic")
@click.argument("topic-name", required=True, type=click.STRING, autocompletion=list_topics)
@error_handler
@pass_state
def describe_topic(state, topic_name):
    topic = state.cluster.topic_controller.get_cluster_topic(topic_name)
    config = {"Config": topic.config}

    click.echo(bold(f"Topic: {green_bold(topic_name)}"))

    for partition in topic.partitions:
        click.echo(pretty({f"Partition {partition.partition_id}": partition.as_dict()}, break_lists=True))

    click.echo(pretty(config))
>>>>>>> c687a2c9


@get.command("offsets")
@click.argument("topic-name", required=False, type=click.STRING, autocompletion=list_topics)
@error_handler
@pass_state
def get_offsets(state, topic_name):
    # TODO: Gathering of all offsets takes super long
    topics = state.cluster.topic_controller.list_topics(search_string=topic_name)

    offsets = {topic.name: max(v for v in topic.offsets.values()) for topic in topics}

    click.echo(pretty(offsets))


@describe.command("broker")
<<<<<<< HEAD
@click.argument("broker-id", callback=fallback_to_stdin, required=False)
=======
@click.argument("broker-id", required=True)
@error_handler
>>>>>>> c687a2c9
@pass_state
@output_format_option
def describe_broker(state, broker_id, output_format):
    broker = Broker.from_id(state.cluster, broker_id).describe()
    click.echo(format_output(broker, output_format))


@describe.command("consumergroup")
<<<<<<< HEAD
@click.option("-c", "--consumer-id", required=False)
@click.option("-v", "--verbose", help="More detailed information.", default=False, is_flag=True)
@pass_state
@output_format_option
def describe_consumergroup(state, consumer_id, verbose, output_format):
    try:
        consumer_group = ConsumerGroupController(state.cluster).get_consumergroup(consumer_id)
        consumer_group_desc = consumer_group.describe(verbose=verbose)

        click.echo(format_output(consumer_group_desc, output_format))
    except ConsumerGroupDoesNotExistException:
        click.echo(bold(f"Consumer Group {consumer_id} not found."))
        sys.exit(1)
=======
@click.argument("consumer-id", required=False)
@click.option(
    "--all-partitions",
    help="List status for all topic partitions instead of just summarizing each topic.",
    default=False,
    is_flag=True,
)
@error_handler
@pass_state
def describe_consumergroup(state, consumer_id, all_partitions):
    consumer_group = ConsumerGroupController(state.cluster).get_consumergroup(consumer_id)
    consumer_group_desc = consumer_group.describe(verbose=all_partitions)

    click.echo(pretty(consumer_group_desc, break_lists=True))
>>>>>>> c687a2c9


@get.command("brokers")
@error_handler
@pass_state
def get_brokers(state):
    brokers = Broker.get_all(state.cluster)
    for broker in brokers:
        click.echo(f"{broker.broker_id}: {broker.host}:{broker.port}")


@get.command("consumergroups")
@error_handler
@pass_state
def get_consumergroups(state):
    groups = ConsumerGroupController(state.cluster).list_consumer_groups()
    for group in groups:
        click.echo(group)


@get.command("topics")
<<<<<<< HEAD
@click.option("-p", "--prefix", type=click.STRING, autocompletion=list_topics, required=False)
=======
@click.argument("topic", required=False, type=click.STRING, autocompletion=list_topics)
@error_handler
>>>>>>> c687a2c9
@pass_state
def get_topics(state, prefix):
    topics = state.cluster.topic_controller.list_topics(search_string=prefix, get_topic_objects=False)
    for topic in topics:
        click.echo(topic.name)


@esque.command("transfer", help="Transfer messages of a topic from one environment to another.")
@click.argument("topic", required=True)
@click.option("-f", "--from", "from_context", help="Source Context", type=click.STRING, required=True)
@click.option("-t", "--to", "to_context", help="Destination context", type=click.STRING, required=True)
@click.option("-n", "--numbers", help="Number of messages", type=click.INT, required=True)
@click.option("-m", "--match", help="Match expression", type=click.STRING, required=False)
@click.option("--last/--first", help="Start consuming from the earliest or latest offset in the topic.", default=False)
@click.option("-a", "--avro", help="Set this flag if the topic contains avro data", default=False, is_flag=True)
@click.option(
    "-k",
    "--keep",
    "keep_file",
    help="Set this flag if the file with consumed messages should be kept.",
    default=False,
    is_flag=True,
)
@error_handler
@pass_state
def transfer(
    state: State,
    topic: str,
    from_context: str,
    to_context: str,
    numbers: int,
    match: str,
    last: bool,
    avro: bool,
    keep_file: bool,
):
    current_timestamp_milliseconds = int(round(time.time() * 1000))
    unique_name = topic + "_" + str(current_timestamp_milliseconds)
    group_id = "group_for_" + unique_name
    directory_name = "message_" + unique_name
    base_dir = Path(directory_name)
    state.config.context_switch(from_context)

    with HandleFileOnFinished(base_dir, keep_file) as working_dir:
        number_consumed_messages = _consume_to_files(
            working_dir, topic, group_id, from_context, numbers, avro, match, last
        )

        if number_consumed_messages == 0:
            click.echo(click.style("Execution stopped, because no messages consumed.", fg="red"))
            click.echo(bold("Possible reasons: The topic is empty or the starting offset was set too high."))
            return

        click.echo("\nReady to produce to context " + blue_bold(to_context) + " and target topic " + blue_bold(topic))

        if not ensure_approval("Do you want to proceed?\n", no_verify=state.no_verify):
            return

        state.config.context_switch(to_context)
        _produce_from_files(topic, to_context, working_dir, avro)


@esque.command("produce", help="Produce messages from <directory> based on output from transfer command")
@click.argument("topic", required=True)
@click.option(
    "-d",
    "--directory",
    metavar="<directory>",
    help="Sets the directory that contains Kafka messages",
    type=click.STRING,
    required=True,
)
@click.option("-a", "--avro", help="Set this flag if the topic contains avro data", default=False, is_flag=True)
@error_handler
@pass_state
def produce(state: State, topic: str, directory: str, avro: bool):
    _produce_from_files(topic, state.config.current_context, Path(directory), avro)


def _produce_from_files(topic: str, to_context: str, working_dir: pathlib.Path, avro: bool):
    if avro:
        producer = AvroFileProducer(working_dir)
    else:
        producer = FileProducer(working_dir)
    click.echo("\nStart producing to topic " + blue_bold(topic) + " in target context " + blue_bold(to_context))
    number_produced_messages = producer.produce(topic)
    click.echo(
        green_bold(str(number_produced_messages))
        + " messages successfully produced to context "
        + green_bold(to_context)
        + " and topic "
        + green_bold(topic)
        + "."
    )


def _consume_to_files(
    working_dir: pathlib.Path,
    topic: str,
    group_id: str,
    from_context: str,
    numbers: int,
    avro: bool,
    match: str,
    last: bool,
) -> int:
    if avro:
        consumer = AvroFileConsumer(group_id, topic, working_dir, last)
    else:
        consumer = FileConsumer(group_id, topic, working_dir, last)
    click.echo("\nStart consuming from topic " + blue_bold(topic) + " in source context " + blue_bold(from_context))
    number_consumed_messages = consumer.consume(int(numbers))
    click.echo(blue_bold(str(number_consumed_messages)) + " messages consumed.")

    return number_consumed_messages


@esque.command("ping", help="Tests the connection to the kafka cluster.")
@click.option("-t", "--times", help="Number of pings.", default=10)
@click.option("-w", "--wait", help="Seconds to wait between pings.", default=1)
@error_handler
@pass_state
def ping(state, times, wait):
    topic_controller = state.cluster.topic_controller
    deltas = []
    try:
        topic_controller.create_topics([Topic(PING_TOPIC)])

        producer = PingProducer()
        consumer = PingConsumer(PING_GROUP_ID, PING_TOPIC, True)

        click.echo(f"Ping with {state.cluster.bootstrap_servers}")

        for i in range(times):
            producer.produce(PING_TOPIC)
            _, delta = consumer.consume()
            deltas.append(delta)
            click.echo(f"m_seq={i} time={delta:.2f}ms")
            sleep(wait)
    except KeyboardInterrupt:
        pass
    finally:
        topic_controller.delete_topic(Topic(PING_TOPIC))
        click.echo("--- statistics ---")
        click.echo(f"{len(deltas)} messages sent/received")
        click.echo(f"min/avg/max = {min(deltas):.2f}/{(sum(deltas) / len(deltas)):.2f}/{max(deltas):.2f} ms")<|MERGE_RESOLUTION|>--- conflicted
+++ resolved
@@ -9,13 +9,9 @@
 from click import version_option
 
 from esque.__version__ import __version__
-<<<<<<< HEAD
+
 from esque.cli.helpers import HandleFileOnFinished, ensure_approval, click_stdin
-from esque.cli.options import State, no_verify_option, pass_state, output_format_option
-=======
-from esque.cli.helpers import HandleFileOnFinished, ensure_approval
-from esque.cli.options import State, no_verify_option, pass_state, error_handler
->>>>>>> c687a2c9
+from esque.cli.options import State, no_verify_option, pass_state, error_handler, output_format_option
 from esque.cli.output import (
     blue_bold,
     bold,
@@ -168,7 +164,9 @@
 
 
 @delete.command("topic")
-@click.argument("topic-name", required=True, type=click.STRING, autocompletion=list_topics)
+@click.argument(
+    "topic-name", callback=fallback_to_stdin, required=False, type=click.STRING, autocompletion=list_topics
+)
 @no_verify_option
 @error_handler
 @pass_state
@@ -250,7 +248,6 @@
     click.echo(click.style(pretty({"Successfully applied changes": changes}), fg="green"))
 
 
-<<<<<<< HEAD
 @delete.command("topic")
 @click.argument(
     "topic-name", callback=fallback_to_stdin, required=False, type=click.STRING, autocompletion=list_topics
@@ -270,38 +267,18 @@
     "topic-name", callback=fallback_to_stdin, required=False, type=click.STRING, autocompletion=list_topics
 )
 @output_format_option
+@error_handler
 @pass_state
 def describe_topic(state, topic_name, output_format):
-    try:
-        topic = state.cluster.topic_controller.get_cluster_topic(topic_name)
-
-        output_dict = {"Topic": topic_name}
-
-        for partition in topic.partitions:
-            output_dict[f"Partition {partition.partition_id}"] = partition.as_dict()
-
-        output_dict["Config"] = topic.config
-        click.echo(format_output(output_dict, output_format))
-
-    except TopicDoesNotExistException:
-        click.echo(f"The topic {green_bold(topic_name)} does not exist on the cluster.")
-        sys.exit(1)
-=======
-@describe.command("topic")
-@click.argument("topic-name", required=True, type=click.STRING, autocompletion=list_topics)
-@error_handler
-@pass_state
-def describe_topic(state, topic_name):
     topic = state.cluster.topic_controller.get_cluster_topic(topic_name)
-    config = {"Config": topic.config}
-
-    click.echo(bold(f"Topic: {green_bold(topic_name)}"))
+
+    output_dict = {"Topic": topic_name}
 
     for partition in topic.partitions:
-        click.echo(pretty({f"Partition {partition.partition_id}": partition.as_dict()}, break_lists=True))
-
-    click.echo(pretty(config))
->>>>>>> c687a2c9
+        output_dict[f"Partition {partition.partition_id}"] = partition.as_dict()
+
+    output_dict["Config"] = topic.config
+    click.echo(format_output(output_dict, output_format))
 
 
 @get.command("offsets")
@@ -318,12 +295,8 @@
 
 
 @describe.command("broker")
-<<<<<<< HEAD
 @click.argument("broker-id", callback=fallback_to_stdin, required=False)
-=======
-@click.argument("broker-id", required=True)
-@error_handler
->>>>>>> c687a2c9
+@error_handler
 @pass_state
 @output_format_option
 def describe_broker(state, broker_id, output_format):
@@ -332,22 +305,7 @@
 
 
 @describe.command("consumergroup")
-<<<<<<< HEAD
 @click.option("-c", "--consumer-id", required=False)
-@click.option("-v", "--verbose", help="More detailed information.", default=False, is_flag=True)
-@pass_state
-@output_format_option
-def describe_consumergroup(state, consumer_id, verbose, output_format):
-    try:
-        consumer_group = ConsumerGroupController(state.cluster).get_consumergroup(consumer_id)
-        consumer_group_desc = consumer_group.describe(verbose=verbose)
-
-        click.echo(format_output(consumer_group_desc, output_format))
-    except ConsumerGroupDoesNotExistException:
-        click.echo(bold(f"Consumer Group {consumer_id} not found."))
-        sys.exit(1)
-=======
-@click.argument("consumer-id", required=False)
 @click.option(
     "--all-partitions",
     help="List status for all topic partitions instead of just summarizing each topic.",
@@ -356,12 +314,12 @@
 )
 @error_handler
 @pass_state
-def describe_consumergroup(state, consumer_id, all_partitions):
+@output_format_option
+def describe_consumergroup(state, consumer_id, all_partitions, output_format):
     consumer_group = ConsumerGroupController(state.cluster).get_consumergroup(consumer_id)
     consumer_group_desc = consumer_group.describe(verbose=all_partitions)
 
-    click.echo(pretty(consumer_group_desc, break_lists=True))
->>>>>>> c687a2c9
+    click.echo(format_output(consumer_group_desc, output_format))
 
 
 @get.command("brokers")
@@ -383,12 +341,8 @@
 
 
 @get.command("topics")
-<<<<<<< HEAD
 @click.option("-p", "--prefix", type=click.STRING, autocompletion=list_topics, required=False)
-=======
-@click.argument("topic", required=False, type=click.STRING, autocompletion=list_topics)
-@error_handler
->>>>>>> c687a2c9
+@error_handler
 @pass_state
 def get_topics(state, prefix):
     topics = state.cluster.topic_controller.list_topics(search_string=prefix, get_topic_objects=False)
