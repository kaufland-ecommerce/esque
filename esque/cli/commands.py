import pathlib
import time
from pathlib import Path
from shutil import copyfile
from time import sleep

import click
import yaml
from click import version_option
import pendulum

from esque.__version__ import __version__
from esque.cli.helpers import HandleFileOnFinished, ensure_approval
from esque.cli.options import State, no_verify_option, pass_state, error_handler
from esque.cli.output import (
    blue_bold,
    bold,
    green_bold,
    pretty,
    pretty_new_topic_configs,
    pretty_topic_diffs,
    pretty_unchanged_topic_configs,
)
from esque.clients.consumer import AvroFileConsumer, FileConsumer, PingConsumer
from esque.clients.producer import AvroFileProducer, FileProducer, PingProducer
from esque.cluster import Cluster
from esque.config import Config, PING_GROUP_ID, PING_TOPIC, config_dir, config_path, sample_config_path
from esque.controller.consumergroup_controller import ConsumerGroupController
from esque.resources.broker import Broker
from esque.resources.topic import Topic, copy_to_local


@click.group(help="esque - an operational kafka tool.", invoke_without_command=True)
@click.option("--recreate-config", is_flag=True, default=False, help="Overwrites the config with the sample config.")
@no_verify_option
@version_option(__version__)
@pass_state
def esque(state, recreate_config: bool):
    if recreate_config:
        config_dir().mkdir(exist_ok=True)
        if ensure_approval(f"Should the current config in {config_dir()} get replaced?", no_verify=state.no_verify):
            copyfile(sample_config_path().as_posix(), config_path())


@esque.group(help="Get a quick overview of different resources.")
def get():
    pass


@esque.group(help="Get detailed information about a resource.")
def describe():
    pass


@esque.group(help="Create a new instance of a resource.")
def create():
    pass


@esque.group(help="Delete a resource.")
def delete():
    pass


@esque.group(help="Edit a resource")
def edit():
    pass


# TODO: Figure out how to pass the state object
def list_topics(ctx, args, incomplete):
    cluster = Cluster()
    return [topic["name"] for topic in cluster.topic_controller.list_topics(search_string=incomplete)]


def list_contexts(ctx, args, incomplete):
    config = Config()
    return [context for context in config.available_contexts if context.startswith(incomplete)]


@esque.command("ctx", help="Switch clusters.")
@click.argument("context", required=False, default=None, autocompletion=list_contexts)
@error_handler
@pass_state
def ctx(state, context):
    if not context:
        for c in state.config.available_contexts:
            if c == state.config.current_context:
                click.echo(bold(c))
            else:
                click.echo(c)
    if context:
        state.config.context_switch(context)


@create.command("topic")
@click.argument("topic-name", required=True)
@no_verify_option
@click.option("-l", "--like", help="Topic to use as template", required=False)
@error_handler
@pass_state
def create_topic(state: State, topic_name: str, like=None):
    if not ensure_approval("Are you sure?", no_verify=state.no_verify):
        click.echo("Aborted")
        return

    topic_controller = state.cluster.topic_controller
    if like:
        template_config = topic_controller.get_cluster_topic(like)
        topic = Topic(
            topic_name, template_config.num_partitions, template_config.replication_factor, template_config.config
        )
    else:
        topic = Topic(topic_name)
    topic_controller.create_topics([topic])
    click.echo(click.style(f"Topic with name '{topic.name}'' successfully created", fg="green"))


@edit.command("topic")
@click.argument("topic-name", required=True)
@error_handler
@pass_state
def edit_topic(state: State, topic_name: str):
    controller = state.cluster.topic_controller
    topic = state.cluster.topic_controller.get_cluster_topic(topic_name)
    new_conf = click.edit(topic.to_yaml(only_editable=True), extension=".yml")

    # edit process can be aborted, ex. in vim via :q!
    if new_conf is None:
        click.echo("Change aborted")
        return

    local_topic = copy_to_local(topic)
    local_topic.update_from_yaml(new_conf)
    diff = pretty_topic_diffs({topic_name: controller.diff_with_cluster(local_topic)})
    click.echo(diff)

    if ensure_approval("Are you sure?"):
        controller.alter_configs([local_topic])


@delete.command("topic")
@click.argument("topic-name", required=True, type=click.STRING, autocompletion=list_topics)
@no_verify_option
@error_handler
@pass_state
def delete_topic(state: State, topic_name: str):
    topic_controller = state.cluster.topic_controller
    if ensure_approval("Are you sure?", no_verify=state.no_verify):
        topic_controller.delete_topic(Topic(topic_name))

        assert topic_name not in (t.name for t in topic_controller.list_topics())

    click.echo(click.style(f"Topic with name '{topic_name}'' successfully deleted", fg="green"))


@esque.command("apply", help="Apply a configuration")
@click.option("-f", "--file", help="Config file path", required=True)
@no_verify_option
@error_handler
@pass_state
def apply(state: State, file: str):
    # Get topic data based on the YAML
    yaml_topic_configs = yaml.safe_load(open(file)).get("topics")
    yaml_topics = [Topic.from_dict(conf) for conf in yaml_topic_configs]
    yaml_topic_names = [t.name for t in yaml_topics]
    if not len(yaml_topic_names) == len(set(yaml_topic_names)):
        raise ValueError("Duplicate topic names in the YAML!")

    # Get topic data based on the cluster state
    topic_controller = state.cluster.topic_controller
    cluster_topics = topic_controller.list_topics(search_string="|".join(yaml_topic_names))
    cluster_topic_names = [t.name for t in cluster_topics]

    # Calculate changes
    to_create = [yaml_topic for yaml_topic in yaml_topics if yaml_topic.name not in cluster_topic_names]
    to_edit = [
        yaml_topic
        for yaml_topic in yaml_topics
        if yaml_topic not in to_create and topic_controller.diff_with_cluster(yaml_topic).has_changes
    ]
    to_edit_diffs = {t.name: topic_controller.diff_with_cluster(t) for t in to_edit}
    to_ignore = [yaml_topic for yaml_topic in yaml_topics if yaml_topic not in to_create and yaml_topic not in to_edit]

    # Sanity check - the 3 groups of topics should be complete and have no overlap
    assert (
        set(to_create).isdisjoint(set(to_edit))
        and set(to_create).isdisjoint(set(to_ignore))
        and set(to_edit).isdisjoint(set(to_ignore))
        and len(to_create) + len(to_edit) + len(to_ignore) == len(yaml_topics)
    )

    # Print diffs so the user can check
    click.echo(pretty_unchanged_topic_configs(to_ignore))
    click.echo(pretty_new_topic_configs(to_create))
    click.echo(pretty_topic_diffs(to_edit_diffs))

    # Check for actionable changes
    if len(to_edit) + len(to_create) == 0:
        click.echo("No changes detected, aborting")
        return

    # Warn users & abort when replication & num_partition changes are attempted
    if any(not diff.is_valid for _, diff in to_edit_diffs.items()):
        click.echo(
            "Changes to `replication_factor` and `num_partitions` can not be applied on already existing topics"
        )
        click.echo("Cancelling due to invalid changes")
        return

    # Get approval
    if not ensure_approval("Apply changes?", no_verify=state.no_verify):
        click.echo("Cancelling changes")
        return

    # apply changes
    topic_controller.create_topics(to_create)
    topic_controller.alter_configs(to_edit)

    # output confirmation
    changes = {"unchanged": len(to_ignore), "created": len(to_create), "changed": len(to_edit)}
    click.echo(click.style(pretty({"Successfully applied changes": changes}), fg="green"))


@describe.command("topic")
@click.argument("topic-name", required=True, type=click.STRING, autocompletion=list_topics)
@error_handler
@pass_state
def describe_topic(state, topic_name):
    topic = state.cluster.topic_controller.get_cluster_topic(topic_name)
    config = {"Config": topic.config}

<<<<<<< HEAD
        last_message_timestamp = pendulum.from_timestamp(float(topic.last_message_timestamp) / 1000)

        click.echo(bold(f"Topic: {green_bold(topic_name)}"))
        click.echo(f"Last message timestamp: {last_message_timestamp.to_datetime_string()}")
=======
    click.echo(bold(f"Topic: {green_bold(topic_name)}"))
>>>>>>> 6a1d299f

    for partition in topic.partitions:
        click.echo(pretty({f"Partition {partition.partition_id}": partition.as_dict()}, break_lists=True))

    click.echo(pretty(config))


@get.command("offsets")
@click.argument("topic-name", required=False, type=click.STRING, autocompletion=list_topics)
@error_handler
@pass_state
def get_offsets(state, topic_name):
    # TODO: Gathering of all offsets takes super long
    topics = state.cluster.topic_controller.list_topics(search_string=topic_name)

    offsets = {topic.name: max(v for v in topic.offsets.values()) for topic in topics}

    click.echo(pretty(offsets))


@describe.command("broker")
@click.argument("broker-id", required=True)
@error_handler
@pass_state
def describe_broker(state, broker_id):
    broker = Broker.from_id(state.cluster, broker_id).describe()
    click.echo(pretty(broker, break_lists=True))


@describe.command("consumergroup")
@click.argument("consumer-id", required=False)
@click.option(
    "--all-partitions",
    help="List status for all topic partitions instead of just summarizing each topic.",
    default=False,
    is_flag=True,
)
@error_handler
@pass_state
def describe_consumergroup(state, consumer_id, all_partitions):
    consumer_group = ConsumerGroupController(state.cluster).get_consumergroup(consumer_id)
    consumer_group_desc = consumer_group.describe(verbose=all_partitions)

    click.echo(pretty(consumer_group_desc, break_lists=True))


@get.command("brokers")
@error_handler
@pass_state
def get_brokers(state):
    brokers = Broker.get_all(state.cluster)
    for broker in brokers:
        click.echo(f"{broker.broker_id}: {broker.host}:{broker.port}")


@get.command("consumergroups")
@error_handler
@pass_state
def get_consumergroups(state):
    groups = ConsumerGroupController(state.cluster).list_consumer_groups()
    for group in groups:
        click.echo(group)


@get.command("topics")
@click.argument("topic", required=False, type=click.STRING, autocompletion=list_topics)
@error_handler
@pass_state
def get_topics(state, topic):
    topics = state.cluster.topic_controller.list_topics(search_string=topic, get_topic_objects=False)
    for topic in topics:
        click.echo(topic.name)


@esque.command("transfer", help="Transfer messages of a topic from one environment to another.")
@click.argument("topic", required=True)
@click.option("-f", "--from", "from_context", help="Source Context", type=click.STRING, required=True)
@click.option("-t", "--to", "to_context", help="Destination context", type=click.STRING, required=True)
@click.option("-n", "--numbers", help="Number of messages", type=click.INT, required=True)
@click.option("-m", "--match", help="Match expression", type=click.STRING, required=False)
@click.option("--last/--first", help="Start consuming from the earliest or latest offset in the topic.", default=False)
@click.option("-a", "--avro", help="Set this flag if the topic contains avro data", default=False, is_flag=True)
@click.option(
    "-k",
    "--keep",
    "keep_file",
    help="Set this flag if the file with consumed messages should be kept.",
    default=False,
    is_flag=True,
)
@error_handler
@pass_state
def transfer(
    state: State,
    topic: str,
    from_context: str,
    to_context: str,
    numbers: int,
    match: str,
    last: bool,
    avro: bool,
    keep_file: bool,
):
    current_timestamp_milliseconds = int(round(time.time() * 1000))
    unique_name = topic + "_" + str(current_timestamp_milliseconds)
    group_id = "group_for_" + unique_name
    directory_name = "message_" + unique_name
    base_dir = Path(directory_name)
    state.config.context_switch(from_context)

    with HandleFileOnFinished(base_dir, keep_file) as working_dir:
        number_consumed_messages = _consume_to_files(
            working_dir, topic, group_id, from_context, numbers, avro, match, last
        )

        if number_consumed_messages == 0:
            click.echo(click.style("Execution stopped, because no messages consumed.", fg="red"))
            click.echo(bold("Possible reasons: The topic is empty or the starting offset was set too high."))
            return

        click.echo("\nReady to produce to context " + blue_bold(to_context) + " and target topic " + blue_bold(topic))

        if not ensure_approval("Do you want to proceed?\n", no_verify=state.no_verify):
            return

        state.config.context_switch(to_context)
        _produce_from_files(topic, to_context, working_dir, avro)


@esque.command("produce", help="Produce messages from <directory> based on output from transfer command")
@click.argument("topic", required=True)
@click.option(
    "-d",
    "--directory",
    metavar="<directory>",
    help="Sets the directory that contains Kafka messages",
    type=click.STRING,
    required=True,
)
@click.option("-a", "--avro", help="Set this flag if the topic contains avro data", default=False, is_flag=True)
@error_handler
@pass_state
def produce(state: State, topic: str, directory: str, avro: bool):
    _produce_from_files(topic, state.config.current_context, Path(directory), avro)


def _produce_from_files(topic: str, to_context: str, working_dir: pathlib.Path, avro: bool):
    if avro:
        producer = AvroFileProducer(working_dir)
    else:
        producer = FileProducer(working_dir)
    click.echo("\nStart producing to topic " + blue_bold(topic) + " in target context " + blue_bold(to_context))
    number_produced_messages = producer.produce(topic)
    click.echo(
        green_bold(str(number_produced_messages))
        + " messages successfully produced to context "
        + green_bold(to_context)
        + " and topic "
        + green_bold(topic)
        + "."
    )


def _consume_to_files(
    working_dir: pathlib.Path,
    topic: str,
    group_id: str,
    from_context: str,
    numbers: int,
    avro: bool,
    match: str,
    last: bool,
) -> int:
    if avro:
        consumer = AvroFileConsumer(group_id, topic, working_dir, last)
    else:
        consumer = FileConsumer(group_id, topic, working_dir, last)
    click.echo("\nStart consuming from topic " + blue_bold(topic) + " in source context " + blue_bold(from_context))
    number_consumed_messages = consumer.consume(int(numbers), match=match)
    click.echo(blue_bold(str(number_consumed_messages)) + " messages consumed.")

    return number_consumed_messages


@esque.command("ping", help="Tests the connection to the kafka cluster.")
@click.option("-t", "--times", help="Number of pings.", default=10)
@click.option("-w", "--wait", help="Seconds to wait between pings.", default=1)
@error_handler
@pass_state
def ping(state, times, wait):
    topic_controller = state.cluster.topic_controller
    deltas = []
    try:
        topic_controller.create_topics([Topic(PING_TOPIC)])

        producer = PingProducer()
        consumer = PingConsumer(PING_GROUP_ID, PING_TOPIC, True)

        click.echo(f"Ping with {state.cluster.bootstrap_servers}")

        for i in range(times):
            producer.produce(PING_TOPIC)
            _, delta = consumer.consume()
            deltas.append(delta)
            click.echo(f"m_seq={i} time={delta:.2f}ms")
            sleep(wait)
    except KeyboardInterrupt:
        pass
    finally:
        topic_controller.delete_topic(Topic(PING_TOPIC))
        click.echo("--- statistics ---")
        click.echo(f"{len(deltas)} messages sent/received")
        click.echo(f"min/avg/max = {min(deltas):.2f}/{(sum(deltas) / len(deltas)):.2f}/{max(deltas):.2f} ms")<|MERGE_RESOLUTION|>--- conflicted
+++ resolved
@@ -230,14 +230,11 @@
     topic = state.cluster.topic_controller.get_cluster_topic(topic_name)
     config = {"Config": topic.config}
 
-<<<<<<< HEAD
-        last_message_timestamp = pendulum.from_timestamp(float(topic.last_message_timestamp) / 1000)
-
-        click.echo(bold(f"Topic: {green_bold(topic_name)}"))
-        click.echo(f"Last message timestamp: {last_message_timestamp.to_datetime_string()}")
-=======
     click.echo(bold(f"Topic: {green_bold(topic_name)}"))
->>>>>>> 6a1d299f
+    last_message_timestamp = pendulum.from_timestamp(float(topic.last_message_timestamp) / 1000)
+
+    click.echo(bold(f"Topic: {green_bold(topic_name)}"))
+    click.echo(f"Last message timestamp: {last_message_timestamp.to_datetime_string()}")
 
     for partition in topic.partitions:
         click.echo(pretty({f"Partition {partition.partition_id}": partition.as_dict()}, break_lists=True))
