<<<<<<< HEAD
=======
# This file was part of Poetry
# https://github.com/sdispater/poetry

# Licensed under the MIT license:
# http://www.opensource.org/licenses/MIT-license
# Copyright (c) 2018 Sébastien Eustace


>>>>>>> 306ef212
# lists all available targets
list:
	@sh -c "$(MAKE) -p no_targets__ | \
		awk -F':' '/^[a-zA-Z0-9][^\$$#\/\\t=]*:([^=]|$$)/ {\
			split(\$$1,A,/ /);for(i in A)print A[i]\
		}' | grep -v '__\$$' | grep -v 'make\[1\]' | grep -v 'Makefile' | sort"
# required for list
no_targets__:

clean:
	@rm -rf build dist .eggs *.egg-info
	@rm -rf .benchmarks .coverage coverage.xml htmlcov report.xml .tox
	@find . -type d -name '.mypy_cache' -exec rm -rf {} +
	@find . -type d -name '__pycache__' -exec rm -rf {} +
	@find . -type d -name '*pytest_cache*' -exec rm -rf {} +
	@find . -type f -name "*.py[co]" -exec rm -rf {} +

format: clean
	@poetry run black poetry/ tests/

# test your application (tests in the tests/ directory)
test-suite:
	@docker-compose up -d --build

integration-test:
	docker-compose -f docker-compose.yml -f docker-compose.test.yml

test:
	@poetry run pytest --integration --local tests/

release: build linux_release

build:
	@poetry build

publish:
	@poetry publish

wheel:
	@poetry build -v

linux_release:
	docker pull quay.io/pypa/manylinux2010_x86_64
	docker run --rm -t -i -v `pwd`:/io quay.io/pypa/manylinux2010_x86_64 /io/make-linux-release.sh

# run tests against all supported python versions
tox:
	@tox<|MERGE_RESOLUTION|>--- conflicted
+++ resolved
@@ -1,14 +1,3 @@
-<<<<<<< HEAD
-=======
-# This file was part of Poetry
-# https://github.com/sdispater/poetry
-
-# Licensed under the MIT license:
-# http://www.opensource.org/licenses/MIT-license
-# Copyright (c) 2018 Sébastien Eustace
-
-
->>>>>>> 306ef212
 # lists all available targets
 list:
 	@sh -c "$(MAKE) -p no_targets__ | \
